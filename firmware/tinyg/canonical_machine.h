--- conflicted
+++ resolved
@@ -214,22 +214,22 @@
     ABSOLUTE_OVERRIDE_ON
 } cmAbsoluteOverride;
 
-typedef enum {			            // G Modal Group 13
-	PATH_EXACT_PATH = 0,			// G61 - hits corners but does not stop if it does not need to.
-	PATH_EXACT_STOP,				// G61.1 - stops at all corners
-	PATH_CONTINUOUS					// G64 and typically the default mode
-} cmPathControl;
+typedef enum {			            // G Modal Group 13
+	PATH_EXACT_PATH = 0,			// G61 - hits corners but does not stop if it does not need to.
+	PATH_EXACT_STOP,				// G61.1 - stops at all corners
+	PATH_CONTINUOUS					// G64 and typically the default mode
+} cmPathControl;
 
 typedef enum {
 	ABSOLUTE_MODE = 0,				// G90
 	INCREMENTAL_MODE				// G91
 } cmDistanceMode;
 
-typedef enum {
-	INVERSE_TIME_MODE = 0,			// G93
-	UNITS_PER_MINUTE_MODE,			// G94
-	UNITS_PER_REVOLUTION_MODE		// G95 (unimplemented)
-} cmFeedRateMode;
+typedef enum {
+	INVERSE_TIME_MODE = 0,			// G93
+	UNITS_PER_MINUTE_MODE,			// G94
+	UNITS_PER_REVOLUTION_MODE		// G95 (unimplemented)
+} cmFeedRateMode;
 
 typedef enum {
 	ORIGIN_OFFSET_SET=0,			// G92 - set origin offsets
@@ -304,32 +304,19 @@
 typedef struct GCodeState {				// Gcode model state - used by model, planning and runtime
 	uint32_t linenum;					// Gcode block line number
 	uint8_t motion_mode;				// Group1: G0, G1, G2, G3, G38.2, G80, G81,
-										// G82, G83 G84, G85, G86, G87, G88, G89
+										// G82, G83 G84, G85, G86, G87, G88, G89
 
 	float target[AXES]; 				// XYZABC where the move should go
 	float work_offset[AXES];			// offset from the work coordinate system (for reporting only)
 
-	float feed_rate; 					// F - normalized to millimeters/minute or in inverse time mode
+	float feed_rate; 					// F - normalized to millimeters/minute or in inverse time mode
 
 	float parameter;					// P - parameter used for dwell time in seconds, G10 coord select...
 
-<<<<<<< HEAD
-	uint8_t feed_rate_mode;				// See cmFeedRateMode for settings
-	uint8_t select_plane;				// G17,G18,G19 - values to set plane to
-	uint8_t units_mode;					// G20,G21 - 0=inches (G20), 1 = mm (G21)
-	uint8_t coord_system;				// G54-G59 - select coordinate system 1-9
-	uint8_t absolute_override;			// G53 TRUE = move using machine coordinates - this block only (G53)
-	uint8_t path_control;				// G61... EXACT_PATH, EXACT_STOP, CONTINUOUS
-	uint8_t distance_mode;				// G91   0=use absolute coords(G90), 1=incremental movement
-	uint8_t arc_distance_mode;			// G91.1   0=use absolute coords(G90), 1=incremental movement
-	uint8_t tool;						// M6 tool change - moves "tool_select" to "tool"
-	uint8_t tool_select;				// T value - T sets this value
-=======
 	float move_time;					// optimal time for move given axis constraints
 	float minimum_time;					// minimum time possible for move given axis constraints
 	float spindle_speed;				// in RPM
 
->>>>>>> d8c152a1
 	uint8_t mist_coolant;				// TRUE = mist on (M7), FALSE = off (M9)
 	uint8_t flood_coolant;				// TRUE = flood on (M8), FALSE = off (M9)
 	uint8_t spindle_mode;				// 0=OFF (M5), 1=CW (M3), 2=CCW (M4)
@@ -386,7 +373,7 @@
 
 	uint8_t next_action;				// handles G modal group 1 moves & non-modals
 	uint8_t motion_mode;				// Group1: G0, G1, G2, G3, G38.2, G80, G81,
-										// G82, G83 G84, G85, G86, G87, G88, G89
+										// G82, G83 G84, G85, G86, G87, G88, G89
 
 	uint8_t modals[MODAL_GROUP_COUNT];
 	uint8_t program_flow;				// used only by the gcode_parser
@@ -396,7 +383,7 @@
 	uint8_t L_word;						// L word - used by G10s
 
 	float feed_rate; 					// F - normalized to millimeters/minute
-	uint8_t feed_rate_mode;				// See cmFeedRateMode for settings
+	uint8_t feed_rate_mode;				// See cmFeedRateMode for settings
 
 	float feed_rate_override_factor;	// 1.0000 x F feed rate. Go up or down from there
 	float traverse_override_factor;		// 1.0000 x traverse rate. Go down from there
@@ -415,14 +402,9 @@
 	uint8_t coord_system;				// G54-G59 - select coordinate system 1-9
 	uint8_t path_control;				// G61... EXACT_PATH, EXACT_STOP, CONTINUOUS
 	uint8_t distance_mode;				// G91   0=use absolute coords(G90), 1=incremental movement
-<<<<<<< HEAD
 	uint8_t arc_distance_mode;			// G91.1   0=use absolute coords(G90), 1=incremental movement
-
-=======
-	uint8_t arc_distance_mode;          // G90.1=use absolute IJK offsets, G91.1=incremental IJK offsets
 	uint8_t origin_offset_mode;			// G92...TRUE=in origin offset mode
 	uint8_t absolute_override;			// G53 TRUE = move using machine coordinates - this block only (G53)
->>>>>>> d8c152a1
 	uint8_t tool;						// Tool after T and M6 (tool_select and tool_change)
 	uint8_t tool_select;				// T value - T sets this value
 	uint8_t tool_change;				// M6 tool change flag - moves "tool_select" to "tool"
@@ -593,8 +575,8 @@
 uint8_t cm_get_homing_state(void);
 uint8_t cm_get_jogging_state(void);
 void cm_set_motion_state(uint8_t motion_state);
-float cm_get_axis_jerk(uint8_t axis);
-void cm_set_axis_jerk(uint8_t axis, float jerk);
+float cm_get_axis_jerk(uint8_t axis);
+void cm_set_axis_jerk(uint8_t axis, float jerk);
 
 uint32_t cm_get_linenum(GCodeState_t *gcode_state);
 uint8_t cm_get_motion_mode(GCodeState_t *gcode_state);
@@ -628,7 +610,7 @@
 // Critical helpers
 void cm_update_model_position_from_runtime(void);
 void cm_finalize_move(void);
-stat_t cm_deferred_write_callback(void);
+stat_t cm_deferred_write_callback(void);
 void cm_set_model_target(const float target[], const float flag[]);
 stat_t cm_test_soft_limits(float target[]);
 
@@ -676,13 +658,19 @@
 stat_t cm_straight_feed(float target[], float flags[]);		    // G1
 stat_t cm_dwell(float seconds);									// G4, P parameter
 
+stat_t cm_arc_feed(float target[], float flags[],               // arc endpoints
+                   float i, float j, float k,                   // raw arc offsets
+                   float radius,                                // non-zero radius implies radius mode
+                   uint8_t motion_mode);                        // defined motion mode
+
+/*
 stat_t cm_arc_feed(const float target[], const float f_target_f[],             // G2/G3 - target endpoint
                    const float offset[], const float f_offset_f[],             // IJK offsets
                    const float radius, const bool radius_f,                 // radius if radius mode                // non-zero radius implies radius mode
                    const float P_word, const bool P_word_f,                 // parameter
                    const bool modal_g1_f,                                   // modal group flag for motion group
                    const uint8_t motion_mode);                              // defined motion mode
-
+*/
 // Spindle Functions (4.3.7)
 // see spindle.h for spindle definitions - which would go right here
 
@@ -766,7 +754,7 @@
 stat_t cm_run_qf(nvObj_t *nv);			// run queue flush
 stat_t cm_run_home(nvObj_t *nv);		// start homing cycle
 
-stat_t cm_dam(nvObj_t *nv);				// dump active model (debugging command)
+stat_t cm_dam(nvObj_t *nv);				// dump active model (debugging command)
 
 stat_t cm_run_jogx(nvObj_t *nv);		// start jogging cycle for x
 stat_t cm_run_jogy(nvObj_t *nv);		// start jogging cycle for y
