--- conflicted
+++ resolved
@@ -1,44 +1,44 @@
 /*
  * json_parser.c - JSON parser for TinyG
- * This file is part of the TinyG project
- *
- * Copyright (c) 2011 - 2015 Alden S. Hart, Jr.
- *
- * This file ("the software") is free software: you can redistribute it and/or modify
- * it under the terms of the GNU General Public License, version 2 as published by the
- * Free Software Foundation. You should have received a copy of the GNU General Public
- * License, version 2 along with the software.  If not, see <http://www.gnu.org/licenses/>.
- *
- * As a special exception, you may use this file as part of a software library without
- * restriction. Specifically, if other files instantiate templates or use macros or
- * inline functions from this file, or you compile this file and link it with  other
- * files to produce an executable, this file does not by itself cause the resulting
- * executable to be covered by the GNU General Public License. This exception does not
- * however invalidate any other reasons why the executable file might be covered by the
- * GNU General Public License.
- *
- * THE SOFTWARE IS DISTRIBUTED IN THE HOPE THAT IT WILL BE USEFUL, BUT WITHOUT ANY
- * WARRANTY OF ANY KIND, EXPRESS OR IMPLIED, INCLUDING BUT NOT LIMITED TO THE WARRANTIES
- * OF MERCHANTABILITY, FITNESS FOR A PARTICULAR PURPOSE AND NONINFRINGEMENT. IN NO EVENT
- * SHALL THE AUTHORS OR COPYRIGHT HOLDERS BE LIABLE FOR ANY CLAIM, DAMAGES OR OTHER
- * LIABILITY, WHETHER IN AN ACTION OF CONTRACT, TORT OR OTHERWISE, ARISING FROM, OUT OF
- * OR IN CONNECTION WITH THE SOFTWARE OR THE USE OR OTHER DEALINGS IN THE SOFTWARE.
+ * This file is part of the TinyG project
+ *
+ * Copyright (c) 2011 - 2015 Alden S. Hart, Jr.
+ *
+ * This file ("the software") is free software: you can redistribute it and/or modify
+ * it under the terms of the GNU General Public License, version 2 as published by the
+ * Free Software Foundation. You should have received a copy of the GNU General Public
+ * License, version 2 along with the software.  If not, see <http://www.gnu.org/licenses/>.
+ *
+ * As a special exception, you may use this file as part of a software library without
+ * restriction. Specifically, if other files instantiate templates or use macros or
+ * inline functions from this file, or you compile this file and link it with  other
+ * files to produce an executable, this file does not by itself cause the resulting
+ * executable to be covered by the GNU General Public License. This exception does not
+ * however invalidate any other reasons why the executable file might be covered by the
+ * GNU General Public License.
+ *
+ * THE SOFTWARE IS DISTRIBUTED IN THE HOPE THAT IT WILL BE USEFUL, BUT WITHOUT ANY
+ * WARRANTY OF ANY KIND, EXPRESS OR IMPLIED, INCLUDING BUT NOT LIMITED TO THE WARRANTIES
+ * OF MERCHANTABILITY, FITNESS FOR A PARTICULAR PURPOSE AND NONINFRINGEMENT. IN NO EVENT
+ * SHALL THE AUTHORS OR COPYRIGHT HOLDERS BE LIABLE FOR ANY CLAIM, DAMAGES OR OTHER
+ * LIABILITY, WHETHER IN AN ACTION OF CONTRACT, TORT OR OTHERWISE, ARISING FROM, OUT OF
+ * OR IN CONNECTION WITH THE SOFTWARE OR THE USE OR OTHER DEALINGS IN THE SOFTWARE.
  */
 
 #include "tinyg.h"
 #include "config.h"					// JSON sits on top of the config system
 #include "controller.h"
-#include "json_parser.h"
+#include "json_parser.h"
 #include "text_parser.h"
 #include "gcode_parser.h"
 #include "canonical_machine.h"
 #include "report.h"
 #include "util.h"
 #include "xio.h"					// for char definitions
-
-/**** Allocation ****/
-
-jsSingleton_t js;
+
+/**** Allocation ****/
+
+jsSingleton_t js;
 
 /**** local scope stuff ****/
 
@@ -110,8 +110,8 @@
         if ((*status = nv_get(nv)) != STAT_OK) {
             return (NULL);
         }
-    } else {
-        if (cm.machine_state != MACHINE_ALARM) {// don't execute actions if in ALARM state
+    } else {
+        if (cm.machine_state != MACHINE_ALARM) {// don't execute actions if in ALARM state
             // SET value or call a function (e.g. gcode), then perform conditional persist
             if ((*status = nv_set(nv)) != STAT_OK) {
                 return (NULL);
@@ -225,22 +225,22 @@
 {
     // process pure text-mode commands
     if (strchr("$?Hh", *str) != NULL) {             // a match indicates text mode
-        if (js.json_syntax == JSON_SYNTAX_RELAXED) {// opening JSON
-            printf_P(PSTR("{r:{txt:\""));
-        } else {
-            printf_P(PSTR("{\"r\":{\"txt\":\""));
-        }
-        cs.comm_mode = JSON_MODE_TXT_OVERRIDE;      // override JSON mode for this output only
+        if (js.json_syntax == JSON_SYNTAX_RELAXED) {// opening JSON
+            printf_P(PSTR("{r:{txt:\""));
+        } else {
+            printf_P(PSTR("{\"r\":{\"txt\":\""));
+        }
+        cs.comm_mode = JSON_MODE_TXT_OVERRIDE;      // override JSON mode for this output only
         text_parser(str);
-        cs.comm_mode = JSON_MODE;                   // restore JSON mode
-        printf_P(PSTR("\""));                       // close quote
-        nv_reset_nv_list(NUL);                      // reset the list to start at the head
-        NV_HEAD->valuetype = TYPE_TXT_CONTINUATION; // label the list as a text continuation
+        cs.comm_mode = JSON_MODE;                   // restore JSON mode
+        printf_P(PSTR("\""));                       // close quote
+        nv_reset_nv_list(NUL);                      // reset the list to start at the head
+        NV_HEAD->valuetype = TYPE_TXT_CONTINUATION; // label the list as a text continuation
 
     // process gcode
-    } else {
-        strcpy(nv->token,"gc");
-        text_response(gc_gcode_parser(str), cs.saved_buf);
+    } else {
+        strcpy(nv->token,"gc");
+        text_response(gc_gcode_parser(str), cs.saved_buf);
     }
 }
 
@@ -322,15 +322,15 @@
 /*	RELAXED RULES
  *
  *	Quotes are accepted but not needed on names
- *	Quotes are required for string values
- *
+ *	Quotes are required for string values
+ *
  *	See build 406.xx or earlier for strict JSON parser - deleted in 407.03
- */
-
-#define MAX_PAD_CHARS 8
-#define MAX_NAME_CHARS 32
-#define MAX_STRING_CHARS RX_BUFFER_MIN_SIZE // inherit the size of the input buffer
-
+ */
+
+#define MAX_PAD_CHARS 8
+#define MAX_NAME_CHARS 32
+#define MAX_STRING_CHARS RX_BUFFER_MIN_SIZE // inherit the size of the input buffer
+
 static stat_t _get_nv_pair(nvObj_t *nv, char **pstr, int8_t *depth)
 {
 	uint8_t i;
@@ -341,8 +341,8 @@
 	char value[] =       {  "{.-+\""  };        // open curly, period, minus, plus, quote
 
     //--- Test for end of data - indicated by garbage or a null ---//
-//	if ((**pstr == NUL) || (strchr(leaders, (int)**pstr) == NULL)) {
-	if (**pstr == NUL) {
+//	if ((**pstr == NUL) || (strchr(leaders, (int)**pstr) == NULL)) {
+	if (**pstr == NUL) {
         return (STAT_NOOP);
     }
 	nv_reset_nv(nv);							// wipe the object
@@ -351,63 +351,63 @@
 	// --- Process name part ---
 	// Find, terminate and set pointers for the name. Allow for leading and trailing name quotes.
 	char *name = *pstr;
-	for (i=0; true; i++, (*pstr)++) {
-		if (strchr(leaders, (int)**pstr) == NULL) { // find leading character of name
-			name = (*pstr)++;
-			break;
-		}
-		if (*name == NUL) {
+	for (i=0; true; i++, (*pstr)++) {
+		if (strchr(leaders, (int)**pstr) == NULL) { // find leading character of name
+			name = (*pstr)++;
+			break;
+		}
+		if (*name == NUL) {
     		return (STAT_NOOP);
-		}
-		if (i == MAX_PAD_CHARS) {
-            return (STAT_JSON_SYNTAX_ERROR);
-        }
-	}
-
-	// Find the end of name, NUL terminate and copy token
-	for (i=0; true; i++, (*pstr)++) {
-		if (strchr(separators, (int)**pstr) != NULL) {
+		}
+		if (i == MAX_PAD_CHARS) {
+            return (STAT_JSON_SYNTAX_ERROR);
+        }
+	}
+
+	// Find the end of name, NUL terminate and copy token
+	for (i=0; true; i++, (*pstr)++) {
+		if (strchr(separators, (int)**pstr) != NULL) {
 			*(*pstr)++ = NUL;
 			strncpy(nv->token, name, TOKEN_LEN+1);  // copy the string to the token
-			break;
-		}
-		if (i == MAX_NAME_CHARS) {
-            return (STAT_INPUT_EXCEEDS_MAX_LENGTH);
-        }
-	}
-
-    // Validate the name token and set index
-	if ((nv->index = nv_get_index((const char *)"", nv->token)) == NO_MATCH) { // get index or fail it
-    	return (STAT_UNRECOGNIZED_NAME);
-	}
-
-	// --- Process value part ---  (organized from most to least frequently encountered)
-
-	// Find the start of the value part
-	for (i=0; true; i++, (*pstr)++) {
-		if (isalnum((int)**pstr)) { break; }
-		if (strchr(value, (int)**pstr) != NULL) { break; }
-		if (i == MAX_PAD_CHARS) {
-            return (STAT_INVALID_OR_MALFORMED_COMMAND);
-        }
-	}
+			break;
+		}
+		if (i == MAX_NAME_CHARS) {
+            return (STAT_INPUT_EXCEEDS_MAX_LENGTH);
+        }
+	}
+
+    // Validate the name token and set index
+	if ((nv->index = nv_get_index((const char *)"", nv->token)) == NO_MATCH) { // get index or fail it
+    	return (STAT_UNRECOGNIZED_NAME);
+	}
+
+	// --- Process value part ---  (organized from most to least frequently encountered)
+
+	// Find the start of the value part
+	for (i=0; true; i++, (*pstr)++) {
+		if (isalnum((int)**pstr)) { break; }
+		if (strchr(value, (int)**pstr) != NULL) { break; }
+		if (i == MAX_PAD_CHARS) {
+            return (STAT_INVALID_OR_MALFORMED_COMMAND);
+        }
+	}
 
 	// nulls (gets)
 	if ((**pstr == 'n') || ((**pstr == '\"') && (*(*pstr+1) == '\"'))) { // process null value
 		nv->valuetype = TYPE_NULL;
 
 	// numbers
-	} else if (isdigit(**pstr) || (**pstr == '-')) {    // value is a number
-	    if (GET_TABLE_BYTE(flags) & F_FLOAT) {          // treat value as float
-		    nv->value_flt = (float)strtod(*pstr, &end); // 'end' should get set
+	} else if (isdigit(**pstr) || (**pstr == '-')) {    // value is a number
+	    if (GET_TABLE_BYTE(flags) & F_FLOAT) {          // treat value as float
+		    nv->value_flt = (float)strtod(*pstr, &end); // 'end' should get set
 		    if (end == *pstr) {
     		    return (STAT_BAD_NUMBER_FORMAT);
 		    }
 		    nv->valuetype = TYPE_FLOAT;
-        } else {                                        // treat value as integer
-    	    nv->value_int = atol(*pstr);
-    	    nv->valuetype = TYPE_INTEGER;
-        }
+        } else {                                        // treat value as integer
+    	    nv->value_int = atol(*pstr);
+    	    nv->valuetype = TYPE_INTEGER;
+        }
 
 	// object parent
 	} else if (**pstr == '{') {
@@ -422,33 +422,33 @@
 		nv->valuetype = TYPE_STRING;
 
         // find the closing quote while un-escaping embedded quotes
-        char *rd = (*pstr);                     // read pointer for copy to stringp (on 1st char)
+        char *rd = (*pstr);                     // read pointer for copy to stringp (on 1st char)
         char *wr = (*pstr);                     // write pointer for string manipulation
-	    for (i=0; true; i++, (*pstr)++, wr++) {
-    	    if (i == MAX_STRING_CHARS) {        // +++++ NOT REQUIRED. Assume string has a closing quote
-        	    return (STAT_JSON_TOO_LONG);
-    	    }
-            if ((*(*pstr) == '\\') && *((*pstr)+1) == '\"') { // escaped quote
-                *wr = '\"';
-                (*pstr)++;
-                continue;
-            }
-            if (*(*pstr) == '\"') {
-                *wr = NUL;
-                (*pstr)++;
-                break;
-            }
-            *wr = *(*pstr);
-	    }
-
-		// if string begins with 0x it might be data, needs to be at least 3 chars long
-		if (strlen(*pstr)>=3 && (*pstr)[0]=='0' && (*pstr)[1]=='x') {
-			uint32_t *v = (uint32_t*)&nv->value_flt;
-			*v = strtoul((const char *)*pstr, 0L, 0);
-			nv->valuetype = TYPE_DATA;
-		} else {
-			ritorno(nv_copy_string(nv, rd));
-		}
+	    for (i=0; true; i++, (*pstr)++, wr++) {
+    	    if (i == MAX_STRING_CHARS) {        // +++++ NOT REQUIRED. Assume string has a closing quote
+        	    return (STAT_JSON_TOO_LONG);
+    	    }
+            if ((*(*pstr) == '\\') && *((*pstr)+1) == '\"') { // escaped quote
+                *wr = '\"';
+                (*pstr)++;
+                continue;
+            }
+            if (*(*pstr) == '\"') {
+                *wr = NUL;
+                (*pstr)++;
+                break;
+            }
+            *wr = *(*pstr);
+	    }
+
+		// if string begins with 0x it might be data, needs to be at least 3 chars long
+		if (strlen(*pstr)>=3 && (*pstr)[0]=='0' && (*pstr)[1]=='x') {
+			uint32_t *v = (uint32_t*)&nv->value_flt;
+			*v = strtoul((const char *)*pstr, 0L, 0);
+			nv->valuetype = TYPE_DATA;
+		} else {
+			ritorno(nv_copy_string(nv, rd));
+		}
 
 	// boolean true/false
 	} else if (**pstr == 't') {
@@ -523,9 +523,9 @@
  *     -  0 if string is empty
  *     - -1 if string overflowed buffer
  */
-
-int16_t json_serialize(nvObj_t *nv, char *out_buf, int16_t out_size)
-{
+
+int16_t json_serialize(nvObj_t *nv, char *out_buf, int16_t out_size)
+{
 	char *str = out_buf;
 	char *out_max = out_buf + out_size - 16;        // 16 is a pad to allow value expansion & closing, but ...
                                                     //...does not need to account for strings which are sized separately
@@ -564,22 +564,22 @@
         }
 
         // serialize name
-		if (js.json_syntax == JSON_SYNTAX_RELAXED) { // write name
-			str += sprintf((char *)str, "%s:", nv->token);
+		if (js.json_syntax == JSON_SYNTAX_RELAXED) { // write name
+			str += sprintf((char *)str, "%s:", nv->token);
 		} else {
 			str += sprintf((char *)str, "\"%s\":", nv->token);
-		}
-
-		// serialize value (Note: parent objects are handled implicitly by depth changes)
+		}
+
+		// serialize value (Note: parent objects are handled implicitly by depth changes)
 		if (nv->valuetype == TYPE_NULL)	{
             str += sprintf(str, "null");            // Note that that "" is NOT null.
         }
 		else if (nv->valuetype == TYPE_INTEGER)	{
 			str += sprintf(str, "%lu", nv->value_int);
 		}
-		else if (nv->valuetype == TYPE_DATA) {
-			uint32_t *v = (uint32_t*)&nv->value_flt;
-			str += sprintf(str, "\"0x%lx\"", *v);
+		else if (nv->valuetype == TYPE_DATA) {
+			uint32_t *v = (uint32_t*)&nv->value_flt;
+			str += sprintf(str, "\"0x%lx\"", *v);
 		}
 		else if (nv->valuetype == TYPE_STRING) {
             if ((str + strlen(*nv->stringp)) >= out_max) {
@@ -620,21 +620,21 @@
         *str++ = '}';
     }
 	str += sprintf(str, "}\n");	                    // using sprintf for this last one ensures a NUL termination
-	return (str - out_buf);
-}
-
-/*
- * json_print_list() - command to select and produce a JSON formatted output
- */
-
-void json_print_list(stat_t status, uint8_t flags)
-{
-	switch (flags) {
-		case JSON_NO_PRINT: { break; }
-		case JSON_OBJECT_FORMAT: { json_print_object(nvl.list); break; }
-		case JSON_RESPONSE_FORMAT: { json_print_response(status); break; }
-	}
-}
+	return (str - out_buf);
+}
+
+/*
+ * json_print_list() - command to select and produce a JSON formatted output
+ */
+
+void json_print_list(stat_t status, uint8_t flags)
+{
+	switch (flags) {
+		case JSON_NO_PRINT: { break; }
+		case JSON_OBJECT_FORMAT: { json_print_object(nvl.list); break; }
+		case JSON_RESPONSE_FORMAT: { json_print_response(status); break; }
+	}
+}
 
 /*
  * json_print_object() - serialize and print the nvObj array directly (w/o header & footer)
@@ -644,13 +644,13 @@
  *	Object list must be terminated by nv->nx == NULL
  */
 void json_print_object(nvObj_t *nv)
-{
+{
 	if (json_serialize(nv, cs.out_buf, sizeof(cs.out_buf)) > 0) {
         printf(cs.out_buf);
     }
     // fails silently on 0 or -1 return. May want to revisit this.
 }
-
+
 /*
  * json_print_response() - JSON responses with headers, footers and observing JSON verbosity
  *
@@ -731,32 +731,12 @@
 	}
 
     // Add a transaction ID if one was present in the request
-<<<<<<< HEAD
-    if (fp_NOT_ZERO(cs.txn_id)) {
-	    while(nv->valuetype != TYPE_EMPTY) {                // find a free nvObj at end of the list...
-    	    if ((nv = nv->nx) == NULL) {                    //...or hit the NULL and overwrite the last element with the TID
-//			    rpt_exception(STAT_JSON_TOO_LONG, "stopped at TID");// report this as an exception
-			    rpt_exception(STAT_JSON_TOO_LONG);          // report this as an exception
-                nv->value = cs.txn_id;
-                strcpy(nv->token, "tid");
-//			    nv->valuetype = TYPE_INTEGER;
-			    nv->valuetype = TYPE_DATA;
-        	    json_serialize(nv_header, cs.out_buf, sizeof(cs.out_buf));
-        	    return;
-    	    }
-	    }
-        nv->value = cs.txn_id;
-        strcpy(nv->token, "tid");
-        nv->valuetype = TYPE_INTEGER;
-        nv = nv->nx;
-=======
     if (cs.txn_id != 0) {
         nv = NV_TID;
         nv->value_int = cs.txn_id;
         strcpy(nv->token, "tid");
         nv->valuetype = TYPE_INTEGER;
         nv->depth = 0;                                      // always a top-level object
->>>>>>> dc1d292c
     }
 
     // Add the footer
@@ -780,61 +760,61 @@
     	printf(cs.out_buf);
 	}
 }
-
-/***********************************************************************************
- * CONFIGURATION AND INTERFACE FUNCTIONS
- * Functions to get and set variables from the cfgArray table
- ***********************************************************************************/
-
-/*
- * json_set_jv()
- */
-
-stat_t json_set_jv(nvObj_t *nv)
-{
-	if (nv->value_int > JV_VERBOSE) {
-        return (STAT_INPUT_VALUE_RANGE_ERROR);
-    }
-	js.json_verbosity = nv->value_int;
-
-	js.echo_json_footer = false;
-	js.echo_json_messages = false;
-	js.echo_json_configs = false;
-	js.echo_json_linenum = false;
-	js.echo_json_gcode_block = false;
-
-	if (nv->value_int >= JV_FOOTER) 	{ js.echo_json_footer = true;}
-	if (nv->value_int >= JV_MESSAGES)	{ js.echo_json_messages = true;}
-	if (nv->value_int >= JV_CONFIGS)	{ js.echo_json_configs = true;}
-	if (nv->value_int >= JV_LINENUM)	{ js.echo_json_linenum = true;}
-	if (nv->value_int >= JV_VERBOSE)	{ js.echo_json_gcode_block = true;}
-
-	return(STAT_OK);
-}
-
-
-/***********************************************************************************
- * TEXT MODE SUPPORT
- * Functions to print variables from the cfgArray table
- ***********************************************************************************/
-
-#ifdef __TEXT_MODE
-
-/*
- * js_print_ej()
- * js_print_jv()
- * js_print_j2()
- * js_print_fs()
- */
-
-static const char fmt_ej[] PROGMEM = "[ej]  enable json mode%13d [0=text,1=JSON]\n";
-static const char fmt_jv[] PROGMEM = "[jv]  json verbosity%15d [0=silent,1=footer,2=messages,3=configs,4=linenum,5=verbose]\n";
-static const char fmt_js[] PROGMEM = "[js]  json serialize style%9d [0=relaxed,1=strict]\n";
-static const char fmt_fs[] PROGMEM = "[fs]  footer style%17d [0=new,1=old]\n";
-
-void js_print_ej(nvObj_t *nv) { text_print(nv, fmt_ej);}
-void js_print_jv(nvObj_t *nv) { text_print(nv, fmt_jv);}
-void js_print_js(nvObj_t *nv) { text_print(nv, fmt_js);}
-void js_print_fs(nvObj_t *nv) { text_print(nv, fmt_fs);}
-
-#endif // __TEXT_MODE
+
+/***********************************************************************************
+ * CONFIGURATION AND INTERFACE FUNCTIONS
+ * Functions to get and set variables from the cfgArray table
+ ***********************************************************************************/
+
+/*
+ * json_set_jv()
+ */
+
+stat_t json_set_jv(nvObj_t *nv)
+{
+	if (nv->value_int > JV_VERBOSE) {
+        return (STAT_INPUT_VALUE_RANGE_ERROR);
+    }
+	js.json_verbosity = nv->value_int;
+
+	js.echo_json_footer = false;
+	js.echo_json_messages = false;
+	js.echo_json_configs = false;
+	js.echo_json_linenum = false;
+	js.echo_json_gcode_block = false;
+
+	if (nv->value_int >= JV_FOOTER) 	{ js.echo_json_footer = true;}
+	if (nv->value_int >= JV_MESSAGES)	{ js.echo_json_messages = true;}
+	if (nv->value_int >= JV_CONFIGS)	{ js.echo_json_configs = true;}
+	if (nv->value_int >= JV_LINENUM)	{ js.echo_json_linenum = true;}
+	if (nv->value_int >= JV_VERBOSE)	{ js.echo_json_gcode_block = true;}
+
+	return(STAT_OK);
+}
+
+
+/***********************************************************************************
+ * TEXT MODE SUPPORT
+ * Functions to print variables from the cfgArray table
+ ***********************************************************************************/
+
+#ifdef __TEXT_MODE
+
+/*
+ * js_print_ej()
+ * js_print_jv()
+ * js_print_j2()
+ * js_print_fs()
+ */
+
+static const char fmt_ej[] PROGMEM = "[ej]  enable json mode%13d [0=text,1=JSON]\n";
+static const char fmt_jv[] PROGMEM = "[jv]  json verbosity%15d [0=silent,1=footer,2=messages,3=configs,4=linenum,5=verbose]\n";
+static const char fmt_js[] PROGMEM = "[js]  json serialize style%9d [0=relaxed,1=strict]\n";
+static const char fmt_fs[] PROGMEM = "[fs]  footer style%17d [0=new,1=old]\n";
+
+void js_print_ej(nvObj_t *nv) { text_print(nv, fmt_ej);}
+void js_print_jv(nvObj_t *nv) { text_print(nv, fmt_jv);}
+void js_print_js(nvObj_t *nv) { text_print(nv, fmt_js);}
+void js_print_fs(nvObj_t *nv) { text_print(nv, fmt_fs);}
+
+#endif // __TEXT_MODE