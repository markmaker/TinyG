/*
 * report.c - TinyG status report and other reporting functions.
 * This file is part of the TinyG project
 *
 * Copyright (c) 2010 - 2014 Alden S. Hart, Jr.
 *
 * This file ("the software") is free software: you can redistribute it and/or modify
 * it under the terms of the GNU General Public License, version 2 as published by the
 * Free Software Foundation. You should have received a copy of the GNU General Public
 * License, version 2 along with the software.  If not, see <http://www.gnu.org/licenses/>.
 *
 * As a special exception, you may use this file as part of a software library without
 * restriction. Specifically, if other files instantiate templates or use macros or
 * inline functions from this file, or you compile this file and link it with  other
 * files to produce an executable, this file does not by itself cause the resulting
 * executable to be covered by the GNU General Public License. This exception does not
 * however invalidate any other reasons why the executable file might be covered by the
 * GNU General Public License.
 *
 * THE SOFTWARE IS DISTRIBUTED IN THE HOPE THAT IT WILL BE USEFUL, BUT WITHOUT ANY
 * WARRANTY OF ANY KIND, EXPRESS OR IMPLIED, INCLUDING BUT NOT LIMITED TO THE WARRANTIES
 * OF MERCHANTABILITY, FITNESS FOR A PARTICULAR PURPOSE AND NONINFRINGEMENT. IN NO EVENT
 * SHALL THE AUTHORS OR COPYRIGHT HOLDERS BE LIABLE FOR ANY CLAIM, DAMAGES OR OTHER
 * LIABILITY, WHETHER IN AN ACTION OF CONTRACT, TORT OR OTHERWISE, ARISING FROM, OUT OF
 * OR IN CONNECTION WITH THE SOFTWARE OR THE USE OR OTHER DEALINGS IN THE SOFTWARE.
 */

#include "tinyg.h"
#include "config.h"
#include "report.h"
#include "controller.h"
#include "json_parser.h"
#include "text_parser.h"
#include "planner.h"
#include "settings.h"
#include "util.h"
#include "xio.h"

#ifdef __cplusplus
extern "C"{
#endif

/**** Allocation ****/

srSingleton_t sr;
qrSingleton_t qr;
rxSingleton_t rx;

/**** Exception Reports ************************************************************
 * rpt_exception() - generate an exception message - always in JSON format
 *
 * Returns incoming status value
 *
 * WARNING: Do not call this function from MED or HI interrupts (LO is OK)
 *			or there is a potential for deadlock in the TX buffer.
 */
stat_t rpt_exception(uint8_t status)
{
	if (status != STAT_OK) {	// makes it possible to call exception reports w/o checking status value
		if (js.json_syntax == JSON_SYNTAX_RELAXED) {
			printf_P(PSTR("{er:{fb:%0.2f,st:%d,msg:\"%s\"}}\n"),
				TINYG_FIRMWARE_BUILD, status, get_status_message(status));
		} else {
			printf_P(PSTR("{\"er\":{\"fb\":%0.2f,\"st\":%d,\"msg\":\"%s\"}}\n"),
				TINYG_FIRMWARE_BUILD, status, get_status_message(status));
		}
	}
	return (status);			// makes it possible to inline, e.g: return(rpt_exception(status));
}

/*
 * rpt_er()	- send a bogus exception report for testing purposes (it's not real)
 */
stat_t rpt_er(nvObj_t *nv)
{
	return(rpt_exception(STAT_GENERIC_EXCEPTION_REPORT)); // bogus exception report for testing
}

/**** Application Messages *********************************************************
 * rpt_print_initializing_message()	   - initializing configs from hard-coded profile
 * rpt_print_loading_configs_message() - loading configs from EEPROM
 * rpt_print_system_ready_message()    - system ready message
 *
 *	These messages are always in JSON format to allow UIs to sync
 */

//void _startup_helper(stat_t status, const char_t *msg)
void _startup_helper(stat_t status, const char *msg)
{
#ifndef __SUPPRESS_STARTUP_MESSAGES
	js.json_footer_depth = JSON_FOOTER_DEPTH;	//++++ temporary until changeover is complete
	nv_reset_nv_list();
	nv_add_object((const char_t *)"fv");		// firmware version
	nv_add_object((const char_t *)"fb");		// firmware build
	nv_add_object((const char_t *)"hp");		// hardware platform
	nv_add_object((const char_t *)"hv");		// hardware version
	nv_add_object((const char_t *)"id");		// hardware ID
	nv_add_string((const char_t *)"msg", pstr2str(msg));	// startup message
	json_print_response(status);
#endif
}

void rpt_print_initializing_message(void)
{
	_startup_helper(STAT_INITIALIZING, PSTR(INIT_MESSAGE));
}

void rpt_print_loading_configs_message(void)
{
	_startup_helper(STAT_INITIALIZING, PSTR("Loading configs from EEPROM"));
}

void rpt_print_system_ready_message(void)
{
	_startup_helper(STAT_OK, PSTR("SYSTEM READY"));
	if (cfg.comm_mode == TEXT_MODE) { text_response(STAT_OK, (char_t *)"");}// prompt
}

/*****************************************************************************
 * Status Reports
 *
 *	Status report behaviors
 *
 *	Configuration:
 *
 *		Status reports are configurable only from JSON. SRs are configured
 *		by sending a status report SET object, e.g:
 *
 *		  {"sr":{"line":true,"posx":true,"posy":true....."motm":true,"stat":true}}
 *
 *	Status report formats: The following formats exist for status reports:
 *
 *	  -	JSON format: Returns a JSON object as above, but with the values filled in.
 *		In JSON form all values are returned as numeric values or enumerations.
 *		E.g. "posx" is returned as 124.523 and "unit" is returned as 0 for
 *		inches (G20) and 1 for mm (G21).
 *
 *	  - CSV format: Returns a single line of comma separated token:value pairs.
 *		Values are returned as numeric values or English text.
 *		E.g. "posx" is still returned as 124.523 but "unit" is returned as
 *		"inch" for inches (G20) and "mm" for mm (G21).
 *
 *	  - Multi-line format: Returns a multi-line report where each value occupies
 *		one line. Each line contains explanatory English text. Enumerated values are
 *		returned as English text as per CSV form.
 *
 *	Status report invocation: Status reports can be invoked in the following ways:
 *
 *	  - Ad-hoc request in JSON mode. Issue {"sr":""} (or equivalent). Returns a
 *		JSON format report (wrapped in a response header, of course).
 *
 *	  - Automatic status reports in JSON mode. Returns JSON format reports
 *		according to "si" setting.
 *
 *	  - Ad-hoc request in text mode. Triggered by sending ?<cr>. Returns status
 *		report in multi-line format. Additionally, a line starting with ? will put
 *		the system into text mode.
 *
 *	  - Automatic status reports in text mode return CSV format according to si setting
 */
static stat_t _populate_unfiltered_status_report(void);
static uint8_t _populate_filtered_status_report(void);

uint8_t _is_stat(nvObj_t *nv)
{
	char_t tok[TOKEN_LEN+1];

	GET_TOKEN_STRING(nv->value, tok);
	if (strcmp(tok, "stat") == 0) { return (true);}
	return (false);
}

/*
 * sr_init_status_report()
 *
 *	Call this function to completely re-initialize the status report
 *	Sets SR list to hard-coded defaults and re-initializes SR values in NVM
 */
void sr_init_status_report()
{
	nvObj_t *nv = nv_reset_nv_list();	// used for status report persistence locations
	sr.status_report_requested = false;
	char_t sr_defaults[NV_STATUS_REPORT_LEN][TOKEN_LEN+1] = { STATUS_REPORT_DEFAULTS };	// see settings.h
	nv->index = nv_get_index((const char_t *)"", (const char_t *)"se00");	// set first SR persistence index
	sr.stat_index = 0;

	for (uint8_t i=0; i < NV_STATUS_REPORT_LEN ; i++) {
		if (sr_defaults[i][0] == NUL) break;				// quit on first blank array entry
		sr.status_report_value[i] = -1234567;				// pre-load values with an unlikely number
		nv->value = nv_get_index((const char_t *)"", sr_defaults[i]);// load the index for the SR element
		if (nv->value == NO_MATCH) {
			rpt_exception(STAT_BAD_STATUS_REPORT_SETTING);	// trap mis-configured profile settings
			return;
		}
		if (_is_stat(nv) == true)
			sr.stat_index = nv->value;						// identify index for 'stat' if status is in the report
		nv_set(nv);
		nv_persist(nv);										// conditionally persist - automatic by nv_persist()
		nv->index++;										// increment SR NVM index
	}
}

/*
 * sr_set_status_report() - interpret an SR setup string and return current report
 *
 *	Note: By the time this function is called any unrecognized tokens have been detected and
 *	rejected by the JSON or text parser. In other words, it should never get to here if
 *	there is an unrecognized token in the SR string.
 */
stat_t sr_set_status_report(nvObj_t *nv)
{
	uint8_t elements = 0;
	index_t status_report_list[NV_STATUS_REPORT_LEN];
	memset(status_report_list, 0, sizeof(status_report_list));
	index_t sr_start = nv_get_index((const char_t *)"",(const char_t *)"se00");// set first SR persistence index

	for (uint8_t i=0; i<NV_STATUS_REPORT_LEN; i++) {
		if (((nv = nv->nx) == NULL) || (nv->valuetype == TYPE_EMPTY)) break;
		if ((nv->valuetype == TYPE_BOOL) && (fp_TRUE(nv->value))) {
			status_report_list[i] = nv->index;
			nv->value = nv->index;							// persist the index as the value
			nv->index = sr_start + i;						// index of the SR persistence location
			nv_persist(nv);
<<<<<<< HEAD
			elements++;
=======
            elements++;
>>>>>>> f73a49c1
		} else {
			return (STAT_INPUT_VALUE_UNSUPPORTED);
		}
	}
	if (elements == 0) { return (STAT_INPUT_VALUE_UNSUPPORTED);}
	memcpy(sr.status_report_list, status_report_list, sizeof(status_report_list));
	return(_populate_unfiltered_status_report());			// return current values
}

/*
 * sr_request_status_report()	- request a status report to run after minimum interval
 * sr_status_report_callback()	- main loop callback to send a report if one is ready
 *
 *	Status reports can be request from a number of sources including:
 *	  - direct request from command line in the form of ? or {"sr:""}
 *	  - timed requests during machining cycle
 *	  - filtered request after each Gcode block
 *
 *	Status reports are generally returned with minimal delay (from the controller callback),
 *	but will not be provided more frequently than the status report interval
 */
stat_t sr_request_status_report(uint8_t request_type)
{
#ifdef __ARM
	if (request_type == SR_IMMEDIATE_REQUEST) {
		sr.status_report_systick = SysTickTimer.getValue();
	}
	if ((request_type == SR_TIMED_REQUEST) && (sr.status_report_requested == false)) {
		sr.status_report_systick = SysTickTimer.getValue() + sr.status_report_interval;
	}
#endif
#ifdef __AVR
	if (request_type == SR_IMMEDIATE_REQUEST) {
		sr.status_report_systick = SysTickTimer_getValue();
	}
	if ((request_type == SR_TIMED_REQUEST) && (sr.status_report_requested == false)) {
		sr.status_report_systick = SysTickTimer_getValue() + sr.status_report_interval;
	}
#endif
	sr.status_report_requested = true;
	return (STAT_OK);
}

stat_t sr_status_report_callback() 		// called by controller dispatcher
{
#ifdef __SUPPRESS_STATUS_REPORTS
	return (STAT_NOOP);
#endif

	if (sr.status_report_verbosity == SR_OFF) return (STAT_NOOP);
	if (sr.status_report_requested == false) return (STAT_NOOP);
#ifdef __ARM
	if (SysTickTimer.getValue() < sr.status_report_systick) return (STAT_NOOP);
#endif
#ifdef __AVR
	if (SysTickTimer_getValue() < sr.status_report_systick) return (STAT_NOOP);
#endif

	sr.status_report_requested = false;		// disable reports until requested again

	if (sr.status_report_verbosity == SR_VERBOSE) {
		_populate_unfiltered_status_report();
	} else {
		if (_populate_filtered_status_report() == false) {	// no new data
			return (STAT_OK);
		}
	}
	nv_print_list(STAT_OK, TEXT_INLINE_PAIRS, JSON_OBJECT_FORMAT);
	return (STAT_OK);
}

/*
 * sr_run_text_status_report() - generate a text mode status report in multiline format
 */
stat_t sr_run_text_status_report()
{
	_populate_unfiltered_status_report();
	nv_print_list(STAT_OK, TEXT_MULTILINE_FORMATTED, JSON_RESPONSE_FORMAT);
	return (STAT_OK);
}

/*
 * _populate_unfiltered_status_report() - populate nvObj body with status values
 *
 *	Designed to be run as a response; i.e. have a "r" header and a footer.
 */
static stat_t _populate_unfiltered_status_report()
{
	const char_t sr_str[] = "sr";
	char_t tmp[TOKEN_LEN+1];
	nvObj_t *nv = nv_reset_nv_list();		// sets *nv to the start of the body

	nv->valuetype = TYPE_PARENT; 			// setup the parent object (no length checking required)
	strcpy(nv->token, sr_str);
	nv->index = nv_get_index((const char_t *)"", sr_str);// set the index - may be needed by calling function
	nv = nv->nx;							// no need to check for NULL as list has just been reset

	for (uint8_t i=0; i<NV_STATUS_REPORT_LEN; i++) {
		if ((nv->index = sr.status_report_list[i]) == 0) { break;}
		nv_get_nvObj(nv);

		strcpy(tmp, nv->group);			// flatten out groups - WARNING - you cannot use strncpy here...
		strcat(tmp, nv->token);
		strcpy(nv->token, tmp);			//...or here.

		if ((nv = nv->nx) == NULL)
			return (cm_hard_alarm(STAT_BUFFER_FULL_FATAL));	// should never be NULL unless SR length exceeds available buffer array
	}
	return (STAT_OK);
}

/*
 * _populate_filtered_status_report() - populate nvObj body with status values
 *
 *	Designed to be displayed as a JSON object; i;e; no footer or header
 *	Returns 'true' if the report has new data, 'false' if there is nothing to report.
 *
 *	NOTE: Unlike sr_populate_unfiltered_status_report(), this function does NOT set
 *	the SR index, which is a relatively expensive operation. In current use this
 *	doesn't matter, but if the caller assumes its set it may lead to a side-effect (bug)
 *
 *	NOTE: Room for improvement - look up the SR index initially and cache it, use the
 *		  cached value for all remaining reports.
 */
static uint8_t _populate_filtered_status_report()
{
	const char_t sr_str[] = "sr";
	uint8_t has_data = false;
	char_t tmp[TOKEN_LEN+1];
	nvObj_t *nv = nv_reset_nv_list();		// sets nv to the start of the body

	nv->valuetype = TYPE_PARENT; 			// setup the parent object (no need to length check the copy)
	strcpy(nv->token, sr_str);
//	nv->index = nv_get_index((const char_t *)"", sr_str);// OMITTED - set the index - may be needed by calling function
	nv = nv->nx;							// no need to check for NULL as list has just been reset

	for (uint8_t i=0; i<NV_STATUS_REPORT_LEN; i++) {
		if ((nv->index = sr.status_report_list[i]) == 0) { break;}

		nv_get_nvObj(nv);
		// do not report values that have not changed...
		// ...except for stat=3 (STOP), which is an exception
		if (fp_EQ(nv->value, sr.status_report_value[i])) {
//			if (nv->index != sr.stat_index) {
//				if (fp_EQ(nv->value, COMBINED_PROGRAM_STOP)) {
					nv->valuetype = TYPE_EMPTY;
					continue;
//				}
//			}
			// report anything that has changed
		} else {
			strcpy(tmp, nv->group);		// flatten out groups - WARNING - you cannot use strncpy here...
			strcat(tmp, nv->token);
			strcpy(nv->token, tmp);		//...or here.
			sr.status_report_value[i] = nv->value;
			if ((nv = nv->nx) == NULL) return (false); // should never be NULL unless SR length exceeds available buffer array
			has_data = true;
		}
	}
	return (has_data);
}

/*
 * Wrappers and Setters - for calling from nvArray table
 *
 * sr_get()		- run status report
 * sr_set()		- set status report elements
 * sr_set_si()	- set status report interval
 */
stat_t sr_get(nvObj_t *nv) { return (_populate_unfiltered_status_report());}
stat_t sr_set(nvObj_t *nv) { return (sr_set_status_report(nv));}

stat_t sr_set_si(nvObj_t *nv)
{
	if (nv->value < STATUS_REPORT_MIN_MS) { nv->value = STATUS_REPORT_MIN_MS;}
	sr.status_report_interval = (uint32_t)nv->value;
	return(STAT_OK);
}

/*********************
 * TEXT MODE SUPPORT *
 *********************/
#ifdef __TEXT_MODE

static const char fmt_si[] PROGMEM = "[si]  status interval%14.0f ms\n";
static const char fmt_sv[] PROGMEM = "[sv]  status report verbosity%6d [0=off,1=filtered,2=verbose]\n";

void sr_print_sr(nvObj_t *nv) { _populate_unfiltered_status_report();}
void sr_print_si(nvObj_t *nv) { text_print_flt(nv, fmt_si);}
void sr_print_sv(nvObj_t *nv) { text_print_ui8(nv, fmt_sv);}

#endif // __TEXT_MODE


/*****************************************************************************
 * Queue Reports
 *
 *	Queue reports can report three values:
 *	  - qr	queue depth - # of buffers availabel in planner queue
 *	  - qi	buffers added to planner queue since las report
 *	  - qo	buffers removed from planner queue since last report
 *
 *	A QR_SINGLE report returns qr only. A QR_TRIPLE returns all 3 values
 *
 *	There are 2 ways to get queue reports:
 *
 *	 1.	Enable single or triple queue reports using the QV variable. This will
 *		return a queue report every time the buffer depth changes
 *
 *	 2.	Add qr, qi and qo (or some combination) to the status report. This will
 *		return queue report data when status reports are generated.
 */
/*
 * qr_init_queue_report() - initialize or clear queue report values
 */
void qr_init_queue_report()
{
	qr.queue_report_requested = false;
	qr.buffers_added = 0;
	qr.buffers_removed = 0;
	qr.init_tick = SysTickTimer_getValue();
}

/*
 * qr_request_queue_report() - request a queue report
 *
 *	Requests a queue report and also records the buffers added and removed
 *	since the last init (usually re-initted when a report is generated).
 */
void qr_request_queue_report(int8_t buffers)
{
	// get buffer depth and added/removed count
	qr.buffers_available = mp_get_planner_buffers_available();
	if (buffers > 0) {
		qr.buffers_added += buffers;
	} else {
		qr.buffers_removed -= buffers;
	}

	// time-throttle requests while generating arcs
	qr.motion_mode = cm_get_motion_mode(ACTIVE_MODEL);
	if ((qr.motion_mode == MOTION_MODE_CW_ARC) || (qr.motion_mode == MOTION_MODE_CCW_ARC)) {
		uint32_t tick = SysTickTimer_getValue();
		if (tick - qr.init_tick < MIN_ARC_QR_INTERVAL) {
			qr.queue_report_requested = false;
			return;
		}
	}

	// either return or request a report
	if (qr.queue_report_verbosity != QR_OFF) {
		qr.queue_report_requested = true;
	}
}

/*
 * qr_queue_report_callback() - generate a queue report if one has been requested
 */
stat_t qr_queue_report_callback() 		// called by controller dispatcher
{
#ifdef __SUPPRESS_QUEUE_REPORTS
	return (STAT_NOOP);
#endif

	if (qr.queue_report_verbosity == QR_OFF) { return (STAT_NOOP);}
	if (qr.queue_report_requested == false) { return (STAT_NOOP);}
	qr.queue_report_requested = false;

	if (cfg.comm_mode == TEXT_MODE) {
		if (qr.queue_report_verbosity == QR_SINGLE) {
			fprintf(stderr, "qr:%d\n", qr.buffers_available);
		} else  {
			fprintf(stderr, "qr:%d, qi:%d, qo:%d\n", qr.buffers_available,qr.buffers_added,qr.buffers_removed);
		}

	} else if (js.json_syntax == JSON_SYNTAX_RELAXED) {
		if (qr.queue_report_verbosity == QR_SINGLE) {
			fprintf(stderr, "{qr:%d}\n", qr.buffers_available);
		} else {
			fprintf(stderr, "{qr:%d,qi:%d,qo:%d}\n", qr.buffers_available, qr.buffers_added,qr.buffers_removed);
		}

	} else {
		if (qr.queue_report_verbosity == QR_SINGLE) {
			fprintf(stderr, "{\"qr\":%d}\n", qr.buffers_available);
		} else {
			fprintf(stderr, "{\"qr\":%d,\"qi\":%d,\"qo\":%d}\n", qr.buffers_available, qr.buffers_added,qr.buffers_removed);
		}
	}
	qr_init_queue_report();
	return (STAT_OK);
}

/*
 * rx_request_rx_report() - request an update on usb serial buffer space available
 */
void rx_request_rx_report(void) {
    rx.rx_report_requested = true;
    rx.space_available = xio_get_usb_rx_free();
}

/*
 * rx_report_callback() - send rx report if one has been requested
 */
stat_t rx_report_callback(void) {
    if (!rx.rx_report_requested) { return (STAT_NOOP); }
    rx.rx_report_requested = false;
    
    fprintf(stderr, "{\"rx\":%d}\n", rx.space_available);
    return (STAT_OK);
}

/* Alternate Formulation for a Single report - using nvObj list

	// get a clean nv object
//	nvObj_t *nv = nv_reset_nv_list();		// normally you do a list reset but the following is more time efficient
	nvObj_t *nv = nv_body;
	nv_reset_nv(nv);
	nv->nx = NULL;							// terminate the list

	// make a qr object and print it
	sprintf_P(nv->token, PSTR("qr"));
	nv->value = qr.buffers_available;
	nv->valuetype = TYPE_INTEGER;
	nv_print_list(STAT_OK, TEXT_INLINE_PAIRS, JSON_OBJECT_FORMAT);
	return (STAT_OK);
*/

/*
 * Wrappers and Setters - for calling from cfgArray table
 *
 * qr_get() - run a queue report (as data)
 * qi_get() - run a queue report - buffers in
 * qo_get() - run a queue report - buffers out
 */
stat_t qr_get(nvObj_t *nv)
{
	nv->value = (float)mp_get_planner_buffers_available(); // ensure that manually requested QR count is always up to date
	nv->valuetype = TYPE_INTEGER;
	return (STAT_OK);
}

stat_t qi_get(nvObj_t *nv)
{
	nv->value = (float)qr.buffers_added;
	nv->valuetype = TYPE_INTEGER;
	qr.buffers_added = 0;				// reset it
	return (STAT_OK);
}

stat_t qo_get(nvObj_t *nv)
{
	nv->value = (float)qr.buffers_removed;
	nv->valuetype = TYPE_INTEGER;
	qr.buffers_removed = 0;				// reset it
	return (STAT_OK);
}

/*****************************************************************************
 * JOB ID REPORTS
 *
 *	job_populate_job_report()
 *	job_set_job_report()
 *	job_report_callback()
 *	job_get()
 *	job_set()
 *	job_print_job()
 */
stat_t job_populate_job_report()
{
	const char_t job_str[] = "job";
	char_t tmp[TOKEN_LEN+1];
	nvObj_t *nv = nv_reset_nv_list();		// sets *nv to the start of the body

	nv->valuetype = TYPE_PARENT; 			// setup the parent object
	strcpy(nv->token, job_str);

	//nv->index = nv_get_index((const char_t *)"", job_str);// set the index - may be needed by calling function
	nv = nv->nx;							// no need to check for NULL as list has just been reset

	index_t job_start = nv_get_index((const char_t *)"",(const char_t *)"job1");// set first job persistence index
	for (uint8_t i=0; i<4; i++) {

		nv->index = job_start + i;
		nv_get_nvObj(nv);

		strcpy(tmp, nv->group);				// concatenate groups and tokens - do NOT use strncpy()
		strcat(tmp, nv->token);
		strcpy(nv->token, tmp);

		if ((nv = nv->nx) == NULL) return (STAT_OK); // should never be NULL unless SR length exceeds available buffer array
	}
	return (STAT_OK);
}

stat_t job_set_job_report(nvObj_t *nv)
{
	index_t job_start = nv_get_index((const char_t *)"",(const char_t *)"job1");// set first job persistence index

	for (uint8_t i=0; i<4; i++) {
		if (((nv = nv->nx) == NULL) || (nv->valuetype == TYPE_EMPTY)) { break;}
		if (nv->valuetype == TYPE_INTEGER) {
			cs.job_id[i] = nv->value;
			nv->index = job_start + i;		// index of the SR persistence location
			nv_persist(nv);
		} else {
			return (STAT_INPUT_VALUE_UNSUPPORTED);
		}
	}
	job_populate_job_report();				// return current values
	return (STAT_OK);
}

uint8_t job_report_callback()
{
	if (cfg.comm_mode == TEXT_MODE) {
		// no-op, job_ids are client app state
	} else if (js.json_syntax == JSON_SYNTAX_RELAXED) {
		fprintf(stderr, "{job:[%lu,%lu,%lu,%lu]}\n", cs.job_id[0], cs.job_id[1], cs.job_id[2], cs.job_id[3] );
	} else {
		fprintf(stderr, "{\"job\":[%lu,%lu,%lu,%lu]}\n", cs.job_id[0], cs.job_id[1], cs.job_id[2], cs.job_id[3] );
		//job_clear_report();
	}
	return (STAT_OK);
}

stat_t job_get(nvObj_t *nv) { return (job_populate_job_report());}
stat_t job_set(nvObj_t *nv) { return (job_set_job_report(nv));}
void job_print_job(nvObj_t *nv) { job_populate_job_report();}

/*********************
 * TEXT MODE SUPPORT *
 *********************/
#ifdef __TEXT_MODE

static const char fmt_qr[] PROGMEM = "qr:%d\n";
static const char fmt_qi[] PROGMEM = "qi:%d\n";
static const char fmt_qo[] PROGMEM = "qo:%d\n";
static const char fmt_qv[] PROGMEM = "[qv]  queue report verbosity%7d [0=off,1=single,2=triple]\n";

void qr_print_qr(nvObj_t *nv) { text_print_int(nv, fmt_qr);}
void qr_print_qi(nvObj_t *nv) { text_print_int(nv, fmt_qi);}
void qr_print_qo(nvObj_t *nv) { text_print_int(nv, fmt_qo);}
void qr_print_qv(nvObj_t *nv) { text_print_ui8(nv, fmt_qv);}

#endif // __TEXT_MODE

#ifdef __cplusplus
}
#endif
<|MERGE_RESOLUTION|>--- conflicted
+++ resolved
@@ -1,678 +1,674 @@
-/*
- * report.c - TinyG status report and other reporting functions.
- * This file is part of the TinyG project
- *
- * Copyright (c) 2010 - 2014 Alden S. Hart, Jr.
- *
- * This file ("the software") is free software: you can redistribute it and/or modify
- * it under the terms of the GNU General Public License, version 2 as published by the
- * Free Software Foundation. You should have received a copy of the GNU General Public
- * License, version 2 along with the software.  If not, see <http://www.gnu.org/licenses/>.
- *
- * As a special exception, you may use this file as part of a software library without
- * restriction. Specifically, if other files instantiate templates or use macros or
- * inline functions from this file, or you compile this file and link it with  other
- * files to produce an executable, this file does not by itself cause the resulting
- * executable to be covered by the GNU General Public License. This exception does not
- * however invalidate any other reasons why the executable file might be covered by the
- * GNU General Public License.
- *
- * THE SOFTWARE IS DISTRIBUTED IN THE HOPE THAT IT WILL BE USEFUL, BUT WITHOUT ANY
- * WARRANTY OF ANY KIND, EXPRESS OR IMPLIED, INCLUDING BUT NOT LIMITED TO THE WARRANTIES
- * OF MERCHANTABILITY, FITNESS FOR A PARTICULAR PURPOSE AND NONINFRINGEMENT. IN NO EVENT
- * SHALL THE AUTHORS OR COPYRIGHT HOLDERS BE LIABLE FOR ANY CLAIM, DAMAGES OR OTHER
- * LIABILITY, WHETHER IN AN ACTION OF CONTRACT, TORT OR OTHERWISE, ARISING FROM, OUT OF
- * OR IN CONNECTION WITH THE SOFTWARE OR THE USE OR OTHER DEALINGS IN THE SOFTWARE.
- */
-
-#include "tinyg.h"
-#include "config.h"
-#include "report.h"
-#include "controller.h"
-#include "json_parser.h"
-#include "text_parser.h"
-#include "planner.h"
-#include "settings.h"
-#include "util.h"
-#include "xio.h"
-
-#ifdef __cplusplus
-extern "C"{
-#endif
-
-/**** Allocation ****/
-
-srSingleton_t sr;
-qrSingleton_t qr;
-rxSingleton_t rx;
-
-/**** Exception Reports ************************************************************
- * rpt_exception() - generate an exception message - always in JSON format
- *
- * Returns incoming status value
- *
- * WARNING: Do not call this function from MED or HI interrupts (LO is OK)
- *			or there is a potential for deadlock in the TX buffer.
- */
-stat_t rpt_exception(uint8_t status)
-{
-	if (status != STAT_OK) {	// makes it possible to call exception reports w/o checking status value
-		if (js.json_syntax == JSON_SYNTAX_RELAXED) {
-			printf_P(PSTR("{er:{fb:%0.2f,st:%d,msg:\"%s\"}}\n"),
-				TINYG_FIRMWARE_BUILD, status, get_status_message(status));
-		} else {
-			printf_P(PSTR("{\"er\":{\"fb\":%0.2f,\"st\":%d,\"msg\":\"%s\"}}\n"),
-				TINYG_FIRMWARE_BUILD, status, get_status_message(status));
-		}
-	}
-	return (status);			// makes it possible to inline, e.g: return(rpt_exception(status));
-}
-
-/*
- * rpt_er()	- send a bogus exception report for testing purposes (it's not real)
- */
-stat_t rpt_er(nvObj_t *nv)
-{
-	return(rpt_exception(STAT_GENERIC_EXCEPTION_REPORT)); // bogus exception report for testing
-}
-
-/**** Application Messages *********************************************************
- * rpt_print_initializing_message()	   - initializing configs from hard-coded profile
- * rpt_print_loading_configs_message() - loading configs from EEPROM
- * rpt_print_system_ready_message()    - system ready message
- *
- *	These messages are always in JSON format to allow UIs to sync
- */
-
-//void _startup_helper(stat_t status, const char_t *msg)
-void _startup_helper(stat_t status, const char *msg)
-{
-#ifndef __SUPPRESS_STARTUP_MESSAGES
-	js.json_footer_depth = JSON_FOOTER_DEPTH;	//++++ temporary until changeover is complete
-	nv_reset_nv_list();
-	nv_add_object((const char_t *)"fv");		// firmware version
-	nv_add_object((const char_t *)"fb");		// firmware build
-	nv_add_object((const char_t *)"hp");		// hardware platform
-	nv_add_object((const char_t *)"hv");		// hardware version
-	nv_add_object((const char_t *)"id");		// hardware ID
-	nv_add_string((const char_t *)"msg", pstr2str(msg));	// startup message
-	json_print_response(status);
-#endif
-}
-
-void rpt_print_initializing_message(void)
-{
-	_startup_helper(STAT_INITIALIZING, PSTR(INIT_MESSAGE));
-}
-
-void rpt_print_loading_configs_message(void)
-{
-	_startup_helper(STAT_INITIALIZING, PSTR("Loading configs from EEPROM"));
-}
-
-void rpt_print_system_ready_message(void)
-{
-	_startup_helper(STAT_OK, PSTR("SYSTEM READY"));
-	if (cfg.comm_mode == TEXT_MODE) { text_response(STAT_OK, (char_t *)"");}// prompt
-}
-
-/*****************************************************************************
- * Status Reports
- *
- *	Status report behaviors
- *
- *	Configuration:
- *
- *		Status reports are configurable only from JSON. SRs are configured
- *		by sending a status report SET object, e.g:
- *
- *		  {"sr":{"line":true,"posx":true,"posy":true....."motm":true,"stat":true}}
- *
- *	Status report formats: The following formats exist for status reports:
- *
- *	  -	JSON format: Returns a JSON object as above, but with the values filled in.
- *		In JSON form all values are returned as numeric values or enumerations.
- *		E.g. "posx" is returned as 124.523 and "unit" is returned as 0 for
- *		inches (G20) and 1 for mm (G21).
- *
- *	  - CSV format: Returns a single line of comma separated token:value pairs.
- *		Values are returned as numeric values or English text.
- *		E.g. "posx" is still returned as 124.523 but "unit" is returned as
- *		"inch" for inches (G20) and "mm" for mm (G21).
- *
- *	  - Multi-line format: Returns a multi-line report where each value occupies
- *		one line. Each line contains explanatory English text. Enumerated values are
- *		returned as English text as per CSV form.
- *
- *	Status report invocation: Status reports can be invoked in the following ways:
- *
- *	  - Ad-hoc request in JSON mode. Issue {"sr":""} (or equivalent). Returns a
- *		JSON format report (wrapped in a response header, of course).
- *
- *	  - Automatic status reports in JSON mode. Returns JSON format reports
- *		according to "si" setting.
- *
- *	  - Ad-hoc request in text mode. Triggered by sending ?<cr>. Returns status
- *		report in multi-line format. Additionally, a line starting with ? will put
- *		the system into text mode.
- *
- *	  - Automatic status reports in text mode return CSV format according to si setting
- */
-static stat_t _populate_unfiltered_status_report(void);
-static uint8_t _populate_filtered_status_report(void);
-
-uint8_t _is_stat(nvObj_t *nv)
-{
-	char_t tok[TOKEN_LEN+1];
-
-	GET_TOKEN_STRING(nv->value, tok);
-	if (strcmp(tok, "stat") == 0) { return (true);}
-	return (false);
-}
-
-/*
- * sr_init_status_report()
- *
- *	Call this function to completely re-initialize the status report
- *	Sets SR list to hard-coded defaults and re-initializes SR values in NVM
- */
-void sr_init_status_report()
-{
-	nvObj_t *nv = nv_reset_nv_list();	// used for status report persistence locations
-	sr.status_report_requested = false;
-	char_t sr_defaults[NV_STATUS_REPORT_LEN][TOKEN_LEN+1] = { STATUS_REPORT_DEFAULTS };	// see settings.h
-	nv->index = nv_get_index((const char_t *)"", (const char_t *)"se00");	// set first SR persistence index
-	sr.stat_index = 0;
-
-	for (uint8_t i=0; i < NV_STATUS_REPORT_LEN ; i++) {
-		if (sr_defaults[i][0] == NUL) break;				// quit on first blank array entry
-		sr.status_report_value[i] = -1234567;				// pre-load values with an unlikely number
-		nv->value = nv_get_index((const char_t *)"", sr_defaults[i]);// load the index for the SR element
-		if (nv->value == NO_MATCH) {
-			rpt_exception(STAT_BAD_STATUS_REPORT_SETTING);	// trap mis-configured profile settings
-			return;
-		}
-		if (_is_stat(nv) == true)
-			sr.stat_index = nv->value;						// identify index for 'stat' if status is in the report
-		nv_set(nv);
-		nv_persist(nv);										// conditionally persist - automatic by nv_persist()
-		nv->index++;										// increment SR NVM index
-	}
-}
-
-/*
- * sr_set_status_report() - interpret an SR setup string and return current report
- *
- *	Note: By the time this function is called any unrecognized tokens have been detected and
- *	rejected by the JSON or text parser. In other words, it should never get to here if
- *	there is an unrecognized token in the SR string.
- */
-stat_t sr_set_status_report(nvObj_t *nv)
-{
-	uint8_t elements = 0;
-	index_t status_report_list[NV_STATUS_REPORT_LEN];
-	memset(status_report_list, 0, sizeof(status_report_list));
-	index_t sr_start = nv_get_index((const char_t *)"",(const char_t *)"se00");// set first SR persistence index
-
-	for (uint8_t i=0; i<NV_STATUS_REPORT_LEN; i++) {
-		if (((nv = nv->nx) == NULL) || (nv->valuetype == TYPE_EMPTY)) break;
-		if ((nv->valuetype == TYPE_BOOL) && (fp_TRUE(nv->value))) {
-			status_report_list[i] = nv->index;
-			nv->value = nv->index;							// persist the index as the value
-			nv->index = sr_start + i;						// index of the SR persistence location
-			nv_persist(nv);
-<<<<<<< HEAD
-			elements++;
-=======
-            elements++;
->>>>>>> f73a49c1
-		} else {
-			return (STAT_INPUT_VALUE_UNSUPPORTED);
-		}
-	}
-	if (elements == 0) { return (STAT_INPUT_VALUE_UNSUPPORTED);}
-	memcpy(sr.status_report_list, status_report_list, sizeof(status_report_list));
-	return(_populate_unfiltered_status_report());			// return current values
-}
-
-/*
- * sr_request_status_report()	- request a status report to run after minimum interval
- * sr_status_report_callback()	- main loop callback to send a report if one is ready
- *
- *	Status reports can be request from a number of sources including:
- *	  - direct request from command line in the form of ? or {"sr:""}
- *	  - timed requests during machining cycle
- *	  - filtered request after each Gcode block
- *
- *	Status reports are generally returned with minimal delay (from the controller callback),
- *	but will not be provided more frequently than the status report interval
- */
-stat_t sr_request_status_report(uint8_t request_type)
-{
-#ifdef __ARM
-	if (request_type == SR_IMMEDIATE_REQUEST) {
-		sr.status_report_systick = SysTickTimer.getValue();
-	}
-	if ((request_type == SR_TIMED_REQUEST) && (sr.status_report_requested == false)) {
-		sr.status_report_systick = SysTickTimer.getValue() + sr.status_report_interval;
-	}
-#endif
-#ifdef __AVR
-	if (request_type == SR_IMMEDIATE_REQUEST) {
-		sr.status_report_systick = SysTickTimer_getValue();
-	}
-	if ((request_type == SR_TIMED_REQUEST) && (sr.status_report_requested == false)) {
-		sr.status_report_systick = SysTickTimer_getValue() + sr.status_report_interval;
-	}
-#endif
-	sr.status_report_requested = true;
-	return (STAT_OK);
-}
-
-stat_t sr_status_report_callback() 		// called by controller dispatcher
-{
-#ifdef __SUPPRESS_STATUS_REPORTS
-	return (STAT_NOOP);
-#endif
-
-	if (sr.status_report_verbosity == SR_OFF) return (STAT_NOOP);
-	if (sr.status_report_requested == false) return (STAT_NOOP);
-#ifdef __ARM
-	if (SysTickTimer.getValue() < sr.status_report_systick) return (STAT_NOOP);
-#endif
-#ifdef __AVR
-	if (SysTickTimer_getValue() < sr.status_report_systick) return (STAT_NOOP);
-#endif
-
-	sr.status_report_requested = false;		// disable reports until requested again
-
-	if (sr.status_report_verbosity == SR_VERBOSE) {
-		_populate_unfiltered_status_report();
-	} else {
-		if (_populate_filtered_status_report() == false) {	// no new data
-			return (STAT_OK);
-		}
-	}
-	nv_print_list(STAT_OK, TEXT_INLINE_PAIRS, JSON_OBJECT_FORMAT);
-	return (STAT_OK);
-}
-
-/*
- * sr_run_text_status_report() - generate a text mode status report in multiline format
- */
-stat_t sr_run_text_status_report()
-{
-	_populate_unfiltered_status_report();
-	nv_print_list(STAT_OK, TEXT_MULTILINE_FORMATTED, JSON_RESPONSE_FORMAT);
-	return (STAT_OK);
-}
-
-/*
- * _populate_unfiltered_status_report() - populate nvObj body with status values
- *
- *	Designed to be run as a response; i.e. have a "r" header and a footer.
- */
-static stat_t _populate_unfiltered_status_report()
-{
-	const char_t sr_str[] = "sr";
-	char_t tmp[TOKEN_LEN+1];
-	nvObj_t *nv = nv_reset_nv_list();		// sets *nv to the start of the body
-
-	nv->valuetype = TYPE_PARENT; 			// setup the parent object (no length checking required)
-	strcpy(nv->token, sr_str);
-	nv->index = nv_get_index((const char_t *)"", sr_str);// set the index - may be needed by calling function
-	nv = nv->nx;							// no need to check for NULL as list has just been reset
-
-	for (uint8_t i=0; i<NV_STATUS_REPORT_LEN; i++) {
-		if ((nv->index = sr.status_report_list[i]) == 0) { break;}
-		nv_get_nvObj(nv);
-
-		strcpy(tmp, nv->group);			// flatten out groups - WARNING - you cannot use strncpy here...
-		strcat(tmp, nv->token);
-		strcpy(nv->token, tmp);			//...or here.
-
-		if ((nv = nv->nx) == NULL)
-			return (cm_hard_alarm(STAT_BUFFER_FULL_FATAL));	// should never be NULL unless SR length exceeds available buffer array
-	}
-	return (STAT_OK);
-}
-
-/*
- * _populate_filtered_status_report() - populate nvObj body with status values
- *
- *	Designed to be displayed as a JSON object; i;e; no footer or header
- *	Returns 'true' if the report has new data, 'false' if there is nothing to report.
- *
- *	NOTE: Unlike sr_populate_unfiltered_status_report(), this function does NOT set
- *	the SR index, which is a relatively expensive operation. In current use this
- *	doesn't matter, but if the caller assumes its set it may lead to a side-effect (bug)
- *
- *	NOTE: Room for improvement - look up the SR index initially and cache it, use the
- *		  cached value for all remaining reports.
- */
-static uint8_t _populate_filtered_status_report()
-{
-	const char_t sr_str[] = "sr";
-	uint8_t has_data = false;
-	char_t tmp[TOKEN_LEN+1];
-	nvObj_t *nv = nv_reset_nv_list();		// sets nv to the start of the body
-
-	nv->valuetype = TYPE_PARENT; 			// setup the parent object (no need to length check the copy)
-	strcpy(nv->token, sr_str);
-//	nv->index = nv_get_index((const char_t *)"", sr_str);// OMITTED - set the index - may be needed by calling function
-	nv = nv->nx;							// no need to check for NULL as list has just been reset
-
-	for (uint8_t i=0; i<NV_STATUS_REPORT_LEN; i++) {
-		if ((nv->index = sr.status_report_list[i]) == 0) { break;}
-
-		nv_get_nvObj(nv);
-		// do not report values that have not changed...
-		// ...except for stat=3 (STOP), which is an exception
-		if (fp_EQ(nv->value, sr.status_report_value[i])) {
-//			if (nv->index != sr.stat_index) {
-//				if (fp_EQ(nv->value, COMBINED_PROGRAM_STOP)) {
-					nv->valuetype = TYPE_EMPTY;
-					continue;
-//				}
-//			}
-			// report anything that has changed
-		} else {
-			strcpy(tmp, nv->group);		// flatten out groups - WARNING - you cannot use strncpy here...
-			strcat(tmp, nv->token);
-			strcpy(nv->token, tmp);		//...or here.
-			sr.status_report_value[i] = nv->value;
-			if ((nv = nv->nx) == NULL) return (false); // should never be NULL unless SR length exceeds available buffer array
-			has_data = true;
-		}
-	}
-	return (has_data);
-}
-
-/*
- * Wrappers and Setters - for calling from nvArray table
- *
- * sr_get()		- run status report
- * sr_set()		- set status report elements
- * sr_set_si()	- set status report interval
- */
-stat_t sr_get(nvObj_t *nv) { return (_populate_unfiltered_status_report());}
-stat_t sr_set(nvObj_t *nv) { return (sr_set_status_report(nv));}
-
-stat_t sr_set_si(nvObj_t *nv)
-{
-	if (nv->value < STATUS_REPORT_MIN_MS) { nv->value = STATUS_REPORT_MIN_MS;}
-	sr.status_report_interval = (uint32_t)nv->value;
-	return(STAT_OK);
-}
-
-/*********************
- * TEXT MODE SUPPORT *
- *********************/
-#ifdef __TEXT_MODE
-
-static const char fmt_si[] PROGMEM = "[si]  status interval%14.0f ms\n";
-static const char fmt_sv[] PROGMEM = "[sv]  status report verbosity%6d [0=off,1=filtered,2=verbose]\n";
-
-void sr_print_sr(nvObj_t *nv) { _populate_unfiltered_status_report();}
-void sr_print_si(nvObj_t *nv) { text_print_flt(nv, fmt_si);}
-void sr_print_sv(nvObj_t *nv) { text_print_ui8(nv, fmt_sv);}
-
-#endif // __TEXT_MODE
-
-
-/*****************************************************************************
- * Queue Reports
- *
- *	Queue reports can report three values:
- *	  - qr	queue depth - # of buffers availabel in planner queue
- *	  - qi	buffers added to planner queue since las report
- *	  - qo	buffers removed from planner queue since last report
- *
- *	A QR_SINGLE report returns qr only. A QR_TRIPLE returns all 3 values
- *
- *	There are 2 ways to get queue reports:
- *
- *	 1.	Enable single or triple queue reports using the QV variable. This will
- *		return a queue report every time the buffer depth changes
- *
- *	 2.	Add qr, qi and qo (or some combination) to the status report. This will
- *		return queue report data when status reports are generated.
- */
-/*
- * qr_init_queue_report() - initialize or clear queue report values
- */
-void qr_init_queue_report()
-{
-	qr.queue_report_requested = false;
-	qr.buffers_added = 0;
-	qr.buffers_removed = 0;
-	qr.init_tick = SysTickTimer_getValue();
-}
-
-/*
- * qr_request_queue_report() - request a queue report
- *
- *	Requests a queue report and also records the buffers added and removed
- *	since the last init (usually re-initted when a report is generated).
- */
-void qr_request_queue_report(int8_t buffers)
-{
-	// get buffer depth and added/removed count
-	qr.buffers_available = mp_get_planner_buffers_available();
-	if (buffers > 0) {
-		qr.buffers_added += buffers;
-	} else {
-		qr.buffers_removed -= buffers;
-	}
-
-	// time-throttle requests while generating arcs
-	qr.motion_mode = cm_get_motion_mode(ACTIVE_MODEL);
-	if ((qr.motion_mode == MOTION_MODE_CW_ARC) || (qr.motion_mode == MOTION_MODE_CCW_ARC)) {
-		uint32_t tick = SysTickTimer_getValue();
-		if (tick - qr.init_tick < MIN_ARC_QR_INTERVAL) {
-			qr.queue_report_requested = false;
-			return;
-		}
-	}
-
-	// either return or request a report
-	if (qr.queue_report_verbosity != QR_OFF) {
-		qr.queue_report_requested = true;
-	}
-}
-
-/*
- * qr_queue_report_callback() - generate a queue report if one has been requested
- */
-stat_t qr_queue_report_callback() 		// called by controller dispatcher
-{
-#ifdef __SUPPRESS_QUEUE_REPORTS
-	return (STAT_NOOP);
-#endif
-
-	if (qr.queue_report_verbosity == QR_OFF) { return (STAT_NOOP);}
-	if (qr.queue_report_requested == false) { return (STAT_NOOP);}
-	qr.queue_report_requested = false;
-
-	if (cfg.comm_mode == TEXT_MODE) {
-		if (qr.queue_report_verbosity == QR_SINGLE) {
-			fprintf(stderr, "qr:%d\n", qr.buffers_available);
-		} else  {
-			fprintf(stderr, "qr:%d, qi:%d, qo:%d\n", qr.buffers_available,qr.buffers_added,qr.buffers_removed);
-		}
-
-	} else if (js.json_syntax == JSON_SYNTAX_RELAXED) {
-		if (qr.queue_report_verbosity == QR_SINGLE) {
-			fprintf(stderr, "{qr:%d}\n", qr.buffers_available);
-		} else {
-			fprintf(stderr, "{qr:%d,qi:%d,qo:%d}\n", qr.buffers_available, qr.buffers_added,qr.buffers_removed);
-		}
-
-	} else {
-		if (qr.queue_report_verbosity == QR_SINGLE) {
-			fprintf(stderr, "{\"qr\":%d}\n", qr.buffers_available);
-		} else {
-			fprintf(stderr, "{\"qr\":%d,\"qi\":%d,\"qo\":%d}\n", qr.buffers_available, qr.buffers_added,qr.buffers_removed);
-		}
-	}
-	qr_init_queue_report();
-	return (STAT_OK);
-}
-
-/*
- * rx_request_rx_report() - request an update on usb serial buffer space available
- */
-void rx_request_rx_report(void) {
-    rx.rx_report_requested = true;
-    rx.space_available = xio_get_usb_rx_free();
-}
-
-/*
- * rx_report_callback() - send rx report if one has been requested
- */
-stat_t rx_report_callback(void) {
-    if (!rx.rx_report_requested) { return (STAT_NOOP); }
-    rx.rx_report_requested = false;
-    
-    fprintf(stderr, "{\"rx\":%d}\n", rx.space_available);
-    return (STAT_OK);
-}
-
-/* Alternate Formulation for a Single report - using nvObj list
-
-	// get a clean nv object
-//	nvObj_t *nv = nv_reset_nv_list();		// normally you do a list reset but the following is more time efficient
-	nvObj_t *nv = nv_body;
-	nv_reset_nv(nv);
-	nv->nx = NULL;							// terminate the list
-
-	// make a qr object and print it
-	sprintf_P(nv->token, PSTR("qr"));
-	nv->value = qr.buffers_available;
-	nv->valuetype = TYPE_INTEGER;
-	nv_print_list(STAT_OK, TEXT_INLINE_PAIRS, JSON_OBJECT_FORMAT);
-	return (STAT_OK);
-*/
-
-/*
- * Wrappers and Setters - for calling from cfgArray table
- *
- * qr_get() - run a queue report (as data)
- * qi_get() - run a queue report - buffers in
- * qo_get() - run a queue report - buffers out
- */
-stat_t qr_get(nvObj_t *nv)
-{
-	nv->value = (float)mp_get_planner_buffers_available(); // ensure that manually requested QR count is always up to date
-	nv->valuetype = TYPE_INTEGER;
-	return (STAT_OK);
-}
-
-stat_t qi_get(nvObj_t *nv)
-{
-	nv->value = (float)qr.buffers_added;
-	nv->valuetype = TYPE_INTEGER;
-	qr.buffers_added = 0;				// reset it
-	return (STAT_OK);
-}
-
-stat_t qo_get(nvObj_t *nv)
-{
-	nv->value = (float)qr.buffers_removed;
-	nv->valuetype = TYPE_INTEGER;
-	qr.buffers_removed = 0;				// reset it
-	return (STAT_OK);
-}
-
-/*****************************************************************************
- * JOB ID REPORTS
- *
- *	job_populate_job_report()
- *	job_set_job_report()
- *	job_report_callback()
- *	job_get()
- *	job_set()
- *	job_print_job()
- */
-stat_t job_populate_job_report()
-{
-	const char_t job_str[] = "job";
-	char_t tmp[TOKEN_LEN+1];
-	nvObj_t *nv = nv_reset_nv_list();		// sets *nv to the start of the body
-
-	nv->valuetype = TYPE_PARENT; 			// setup the parent object
-	strcpy(nv->token, job_str);
-
-	//nv->index = nv_get_index((const char_t *)"", job_str);// set the index - may be needed by calling function
-	nv = nv->nx;							// no need to check for NULL as list has just been reset
-
-	index_t job_start = nv_get_index((const char_t *)"",(const char_t *)"job1");// set first job persistence index
-	for (uint8_t i=0; i<4; i++) {
-
-		nv->index = job_start + i;
-		nv_get_nvObj(nv);
-
-		strcpy(tmp, nv->group);				// concatenate groups and tokens - do NOT use strncpy()
-		strcat(tmp, nv->token);
-		strcpy(nv->token, tmp);
-
-		if ((nv = nv->nx) == NULL) return (STAT_OK); // should never be NULL unless SR length exceeds available buffer array
-	}
-	return (STAT_OK);
-}
-
-stat_t job_set_job_report(nvObj_t *nv)
-{
-	index_t job_start = nv_get_index((const char_t *)"",(const char_t *)"job1");// set first job persistence index
-
-	for (uint8_t i=0; i<4; i++) {
-		if (((nv = nv->nx) == NULL) || (nv->valuetype == TYPE_EMPTY)) { break;}
-		if (nv->valuetype == TYPE_INTEGER) {
-			cs.job_id[i] = nv->value;
-			nv->index = job_start + i;		// index of the SR persistence location
-			nv_persist(nv);
-		} else {
-			return (STAT_INPUT_VALUE_UNSUPPORTED);
-		}
-	}
-	job_populate_job_report();				// return current values
-	return (STAT_OK);
-}
-
-uint8_t job_report_callback()
-{
-	if (cfg.comm_mode == TEXT_MODE) {
-		// no-op, job_ids are client app state
-	} else if (js.json_syntax == JSON_SYNTAX_RELAXED) {
-		fprintf(stderr, "{job:[%lu,%lu,%lu,%lu]}\n", cs.job_id[0], cs.job_id[1], cs.job_id[2], cs.job_id[3] );
-	} else {
-		fprintf(stderr, "{\"job\":[%lu,%lu,%lu,%lu]}\n", cs.job_id[0], cs.job_id[1], cs.job_id[2], cs.job_id[3] );
-		//job_clear_report();
-	}
-	return (STAT_OK);
-}
-
-stat_t job_get(nvObj_t *nv) { return (job_populate_job_report());}
-stat_t job_set(nvObj_t *nv) { return (job_set_job_report(nv));}
-void job_print_job(nvObj_t *nv) { job_populate_job_report();}
-
-/*********************
- * TEXT MODE SUPPORT *
- *********************/
-#ifdef __TEXT_MODE
-
-static const char fmt_qr[] PROGMEM = "qr:%d\n";
-static const char fmt_qi[] PROGMEM = "qi:%d\n";
-static const char fmt_qo[] PROGMEM = "qo:%d\n";
-static const char fmt_qv[] PROGMEM = "[qv]  queue report verbosity%7d [0=off,1=single,2=triple]\n";
-
-void qr_print_qr(nvObj_t *nv) { text_print_int(nv, fmt_qr);}
-void qr_print_qi(nvObj_t *nv) { text_print_int(nv, fmt_qi);}
-void qr_print_qo(nvObj_t *nv) { text_print_int(nv, fmt_qo);}
-void qr_print_qv(nvObj_t *nv) { text_print_ui8(nv, fmt_qv);}
-
-#endif // __TEXT_MODE
-
-#ifdef __cplusplus
-}
-#endif
+/*
+ * report.c - TinyG status report and other reporting functions.
+ * This file is part of the TinyG project
+ *
+ * Copyright (c) 2010 - 2014 Alden S. Hart, Jr.
+ *
+ * This file ("the software") is free software: you can redistribute it and/or modify
+ * it under the terms of the GNU General Public License, version 2 as published by the
+ * Free Software Foundation. You should have received a copy of the GNU General Public
+ * License, version 2 along with the software.  If not, see <http://www.gnu.org/licenses/>.
+ *
+ * As a special exception, you may use this file as part of a software library without
+ * restriction. Specifically, if other files instantiate templates or use macros or
+ * inline functions from this file, or you compile this file and link it with  other
+ * files to produce an executable, this file does not by itself cause the resulting
+ * executable to be covered by the GNU General Public License. This exception does not
+ * however invalidate any other reasons why the executable file might be covered by the
+ * GNU General Public License.
+ *
+ * THE SOFTWARE IS DISTRIBUTED IN THE HOPE THAT IT WILL BE USEFUL, BUT WITHOUT ANY
+ * WARRANTY OF ANY KIND, EXPRESS OR IMPLIED, INCLUDING BUT NOT LIMITED TO THE WARRANTIES
+ * OF MERCHANTABILITY, FITNESS FOR A PARTICULAR PURPOSE AND NONINFRINGEMENT. IN NO EVENT
+ * SHALL THE AUTHORS OR COPYRIGHT HOLDERS BE LIABLE FOR ANY CLAIM, DAMAGES OR OTHER
+ * LIABILITY, WHETHER IN AN ACTION OF CONTRACT, TORT OR OTHERWISE, ARISING FROM, OUT OF
+ * OR IN CONNECTION WITH THE SOFTWARE OR THE USE OR OTHER DEALINGS IN THE SOFTWARE.
+ */
+
+#include "tinyg.h"
+#include "config.h"
+#include "report.h"
+#include "controller.h"
+#include "json_parser.h"
+#include "text_parser.h"
+#include "planner.h"
+#include "settings.h"
+#include "util.h"
+#include "xio.h"
+
+#ifdef __cplusplus
+extern "C"{
+#endif
+
+/**** Allocation ****/
+
+srSingleton_t sr;
+qrSingleton_t qr;
+rxSingleton_t rx;
+
+/**** Exception Reports ************************************************************
+ * rpt_exception() - generate an exception message - always in JSON format
+ *
+ * Returns incoming status value
+ *
+ * WARNING: Do not call this function from MED or HI interrupts (LO is OK)
+ *			or there is a potential for deadlock in the TX buffer.
+ */
+stat_t rpt_exception(uint8_t status)
+{
+	if (status != STAT_OK) {	// makes it possible to call exception reports w/o checking status value
+		if (js.json_syntax == JSON_SYNTAX_RELAXED) {
+			printf_P(PSTR("{er:{fb:%0.2f,st:%d,msg:\"%s\"}}\n"),
+				TINYG_FIRMWARE_BUILD, status, get_status_message(status));
+		} else {
+			printf_P(PSTR("{\"er\":{\"fb\":%0.2f,\"st\":%d,\"msg\":\"%s\"}}\n"),
+				TINYG_FIRMWARE_BUILD, status, get_status_message(status));
+		}
+	}
+	return (status);			// makes it possible to inline, e.g: return(rpt_exception(status));
+}
+
+/*
+ * rpt_er()	- send a bogus exception report for testing purposes (it's not real)
+ */
+stat_t rpt_er(nvObj_t *nv)
+{
+	return(rpt_exception(STAT_GENERIC_EXCEPTION_REPORT)); // bogus exception report for testing
+}
+
+/**** Application Messages *********************************************************
+ * rpt_print_initializing_message()	   - initializing configs from hard-coded profile
+ * rpt_print_loading_configs_message() - loading configs from EEPROM
+ * rpt_print_system_ready_message()    - system ready message
+ *
+ *	These messages are always in JSON format to allow UIs to sync
+ */
+
+//void _startup_helper(stat_t status, const char_t *msg)
+void _startup_helper(stat_t status, const char *msg)
+{
+#ifndef __SUPPRESS_STARTUP_MESSAGES
+	js.json_footer_depth = JSON_FOOTER_DEPTH;	//++++ temporary until changeover is complete
+	nv_reset_nv_list();
+	nv_add_object((const char_t *)"fv");		// firmware version
+	nv_add_object((const char_t *)"fb");		// firmware build
+	nv_add_object((const char_t *)"hp");		// hardware platform
+	nv_add_object((const char_t *)"hv");		// hardware version
+	nv_add_object((const char_t *)"id");		// hardware ID
+	nv_add_string((const char_t *)"msg", pstr2str(msg));	// startup message
+	json_print_response(status);
+#endif
+}
+
+void rpt_print_initializing_message(void)
+{
+	_startup_helper(STAT_INITIALIZING, PSTR(INIT_MESSAGE));
+}
+
+void rpt_print_loading_configs_message(void)
+{
+	_startup_helper(STAT_INITIALIZING, PSTR("Loading configs from EEPROM"));
+}
+
+void rpt_print_system_ready_message(void)
+{
+	_startup_helper(STAT_OK, PSTR("SYSTEM READY"));
+	if (cfg.comm_mode == TEXT_MODE) { text_response(STAT_OK, (char_t *)"");}// prompt
+}
+
+/*****************************************************************************
+ * Status Reports
+ *
+ *	Status report behaviors
+ *
+ *	Configuration:
+ *
+ *		Status reports are configurable only from JSON. SRs are configured
+ *		by sending a status report SET object, e.g:
+ *
+ *		  {"sr":{"line":true,"posx":true,"posy":true....."motm":true,"stat":true}}
+ *
+ *	Status report formats: The following formats exist for status reports:
+ *
+ *	  -	JSON format: Returns a JSON object as above, but with the values filled in.
+ *		In JSON form all values are returned as numeric values or enumerations.
+ *		E.g. "posx" is returned as 124.523 and "unit" is returned as 0 for
+ *		inches (G20) and 1 for mm (G21).
+ *
+ *	  - CSV format: Returns a single line of comma separated token:value pairs.
+ *		Values are returned as numeric values or English text.
+ *		E.g. "posx" is still returned as 124.523 but "unit" is returned as
+ *		"inch" for inches (G20) and "mm" for mm (G21).
+ *
+ *	  - Multi-line format: Returns a multi-line report where each value occupies
+ *		one line. Each line contains explanatory English text. Enumerated values are
+ *		returned as English text as per CSV form.
+ *
+ *	Status report invocation: Status reports can be invoked in the following ways:
+ *
+ *	  - Ad-hoc request in JSON mode. Issue {"sr":""} (or equivalent). Returns a
+ *		JSON format report (wrapped in a response header, of course).
+ *
+ *	  - Automatic status reports in JSON mode. Returns JSON format reports
+ *		according to "si" setting.
+ *
+ *	  - Ad-hoc request in text mode. Triggered by sending ?<cr>. Returns status
+ *		report in multi-line format. Additionally, a line starting with ? will put
+ *		the system into text mode.
+ *
+ *	  - Automatic status reports in text mode return CSV format according to si setting
+ */
+static stat_t _populate_unfiltered_status_report(void);
+static uint8_t _populate_filtered_status_report(void);
+
+uint8_t _is_stat(nvObj_t *nv)
+{
+	char_t tok[TOKEN_LEN+1];
+
+	GET_TOKEN_STRING(nv->value, tok);
+	if (strcmp(tok, "stat") == 0) { return (true);}
+	return (false);
+}
+
+/*
+ * sr_init_status_report()
+ *
+ *	Call this function to completely re-initialize the status report
+ *	Sets SR list to hard-coded defaults and re-initializes SR values in NVM
+ */
+void sr_init_status_report()
+{
+	nvObj_t *nv = nv_reset_nv_list();	// used for status report persistence locations
+	sr.status_report_requested = false;
+	char_t sr_defaults[NV_STATUS_REPORT_LEN][TOKEN_LEN+1] = { STATUS_REPORT_DEFAULTS };	// see settings.h
+	nv->index = nv_get_index((const char_t *)"", (const char_t *)"se00");	// set first SR persistence index
+	sr.stat_index = 0;
+
+	for (uint8_t i=0; i < NV_STATUS_REPORT_LEN ; i++) {
+		if (sr_defaults[i][0] == NUL) break;				// quit on first blank array entry
+		sr.status_report_value[i] = -1234567;				// pre-load values with an unlikely number
+		nv->value = nv_get_index((const char_t *)"", sr_defaults[i]);// load the index for the SR element
+		if (nv->value == NO_MATCH) {
+			rpt_exception(STAT_BAD_STATUS_REPORT_SETTING);	// trap mis-configured profile settings
+			return;
+		}
+		if (_is_stat(nv) == true)
+			sr.stat_index = nv->value;						// identify index for 'stat' if status is in the report
+		nv_set(nv);
+		nv_persist(nv);										// conditionally persist - automatic by nv_persist()
+		nv->index++;										// increment SR NVM index
+	}
+}
+
+/*
+ * sr_set_status_report() - interpret an SR setup string and return current report
+ *
+ *	Note: By the time this function is called any unrecognized tokens have been detected and
+ *	rejected by the JSON or text parser. In other words, it should never get to here if
+ *	there is an unrecognized token in the SR string.
+ */
+stat_t sr_set_status_report(nvObj_t *nv)
+{
+	uint8_t elements = 0;
+	index_t status_report_list[NV_STATUS_REPORT_LEN];
+	memset(status_report_list, 0, sizeof(status_report_list));
+	index_t sr_start = nv_get_index((const char_t *)"",(const char_t *)"se00");// set first SR persistence index
+
+	for (uint8_t i=0; i<NV_STATUS_REPORT_LEN; i++) {
+		if (((nv = nv->nx) == NULL) || (nv->valuetype == TYPE_EMPTY)) break;
+		if ((nv->valuetype == TYPE_BOOL) && (fp_TRUE(nv->value))) {
+			status_report_list[i] = nv->index;
+			nv->value = nv->index;							// persist the index as the value
+			nv->index = sr_start + i;						// index of the SR persistence location
+			nv_persist(nv);
+			elements++;
+		} else {
+			return (STAT_INPUT_VALUE_UNSUPPORTED);
+		}
+	}
+	if (elements == 0) { return (STAT_INPUT_VALUE_UNSUPPORTED);}
+	memcpy(sr.status_report_list, status_report_list, sizeof(status_report_list));
+	return(_populate_unfiltered_status_report());			// return current values
+}
+
+/*
+ * sr_request_status_report()	- request a status report to run after minimum interval
+ * sr_status_report_callback()	- main loop callback to send a report if one is ready
+ *
+ *	Status reports can be request from a number of sources including:
+ *	  - direct request from command line in the form of ? or {"sr:""}
+ *	  - timed requests during machining cycle
+ *	  - filtered request after each Gcode block
+ *
+ *	Status reports are generally returned with minimal delay (from the controller callback),
+ *	but will not be provided more frequently than the status report interval
+ */
+stat_t sr_request_status_report(uint8_t request_type)
+{
+#ifdef __ARM
+	if (request_type == SR_IMMEDIATE_REQUEST) {
+		sr.status_report_systick = SysTickTimer.getValue();
+	}
+	if ((request_type == SR_TIMED_REQUEST) && (sr.status_report_requested == false)) {
+		sr.status_report_systick = SysTickTimer.getValue() + sr.status_report_interval;
+	}
+#endif
+#ifdef __AVR
+	if (request_type == SR_IMMEDIATE_REQUEST) {
+		sr.status_report_systick = SysTickTimer_getValue();
+	}
+	if ((request_type == SR_TIMED_REQUEST) && (sr.status_report_requested == false)) {
+		sr.status_report_systick = SysTickTimer_getValue() + sr.status_report_interval;
+	}
+#endif
+	sr.status_report_requested = true;
+	return (STAT_OK);
+}
+
+stat_t sr_status_report_callback() 		// called by controller dispatcher
+{
+#ifdef __SUPPRESS_STATUS_REPORTS
+	return (STAT_NOOP);
+#endif
+
+	if (sr.status_report_verbosity == SR_OFF) return (STAT_NOOP);
+	if (sr.status_report_requested == false) return (STAT_NOOP);
+#ifdef __ARM
+	if (SysTickTimer.getValue() < sr.status_report_systick) return (STAT_NOOP);
+#endif
+#ifdef __AVR
+	if (SysTickTimer_getValue() < sr.status_report_systick) return (STAT_NOOP);
+#endif
+
+	sr.status_report_requested = false;		// disable reports until requested again
+
+	if (sr.status_report_verbosity == SR_VERBOSE) {
+		_populate_unfiltered_status_report();
+	} else {
+		if (_populate_filtered_status_report() == false) {	// no new data
+			return (STAT_OK);
+		}
+	}
+	nv_print_list(STAT_OK, TEXT_INLINE_PAIRS, JSON_OBJECT_FORMAT);
+	return (STAT_OK);
+}
+
+/*
+ * sr_run_text_status_report() - generate a text mode status report in multiline format
+ */
+stat_t sr_run_text_status_report()
+{
+	_populate_unfiltered_status_report();
+	nv_print_list(STAT_OK, TEXT_MULTILINE_FORMATTED, JSON_RESPONSE_FORMAT);
+	return (STAT_OK);
+}
+
+/*
+ * _populate_unfiltered_status_report() - populate nvObj body with status values
+ *
+ *	Designed to be run as a response; i.e. have a "r" header and a footer.
+ */
+static stat_t _populate_unfiltered_status_report()
+{
+	const char_t sr_str[] = "sr";
+	char_t tmp[TOKEN_LEN+1];
+	nvObj_t *nv = nv_reset_nv_list();		// sets *nv to the start of the body
+
+	nv->valuetype = TYPE_PARENT; 			// setup the parent object (no length checking required)
+	strcpy(nv->token, sr_str);
+	nv->index = nv_get_index((const char_t *)"", sr_str);// set the index - may be needed by calling function
+	nv = nv->nx;							// no need to check for NULL as list has just been reset
+
+	for (uint8_t i=0; i<NV_STATUS_REPORT_LEN; i++) {
+		if ((nv->index = sr.status_report_list[i]) == 0) { break;}
+		nv_get_nvObj(nv);
+
+		strcpy(tmp, nv->group);			// flatten out groups - WARNING - you cannot use strncpy here...
+		strcat(tmp, nv->token);
+		strcpy(nv->token, tmp);			//...or here.
+
+		if ((nv = nv->nx) == NULL)
+			return (cm_hard_alarm(STAT_BUFFER_FULL_FATAL));	// should never be NULL unless SR length exceeds available buffer array
+	}
+	return (STAT_OK);
+}
+
+/*
+ * _populate_filtered_status_report() - populate nvObj body with status values
+ *
+ *	Designed to be displayed as a JSON object; i;e; no footer or header
+ *	Returns 'true' if the report has new data, 'false' if there is nothing to report.
+ *
+ *	NOTE: Unlike sr_populate_unfiltered_status_report(), this function does NOT set
+ *	the SR index, which is a relatively expensive operation. In current use this
+ *	doesn't matter, but if the caller assumes its set it may lead to a side-effect (bug)
+ *
+ *	NOTE: Room for improvement - look up the SR index initially and cache it, use the
+ *		  cached value for all remaining reports.
+ */
+static uint8_t _populate_filtered_status_report()
+{
+	const char_t sr_str[] = "sr";
+	uint8_t has_data = false;
+	char_t tmp[TOKEN_LEN+1];
+	nvObj_t *nv = nv_reset_nv_list();		// sets nv to the start of the body
+
+	nv->valuetype = TYPE_PARENT; 			// setup the parent object (no need to length check the copy)
+	strcpy(nv->token, sr_str);
+//	nv->index = nv_get_index((const char_t *)"", sr_str);// OMITTED - set the index - may be needed by calling function
+	nv = nv->nx;							// no need to check for NULL as list has just been reset
+
+	for (uint8_t i=0; i<NV_STATUS_REPORT_LEN; i++) {
+		if ((nv->index = sr.status_report_list[i]) == 0) { break;}
+
+		nv_get_nvObj(nv);
+		// do not report values that have not changed...
+		// ...except for stat=3 (STOP), which is an exception
+		if (fp_EQ(nv->value, sr.status_report_value[i])) {
+//			if (nv->index != sr.stat_index) {
+//				if (fp_EQ(nv->value, COMBINED_PROGRAM_STOP)) {
+					nv->valuetype = TYPE_EMPTY;
+					continue;
+//				}
+//			}
+			// report anything that has changed
+		} else {
+			strcpy(tmp, nv->group);		// flatten out groups - WARNING - you cannot use strncpy here...
+			strcat(tmp, nv->token);
+			strcpy(nv->token, tmp);		//...or here.
+			sr.status_report_value[i] = nv->value;
+			if ((nv = nv->nx) == NULL) return (false); // should never be NULL unless SR length exceeds available buffer array
+			has_data = true;
+		}
+	}
+	return (has_data);
+}
+
+/*
+ * Wrappers and Setters - for calling from nvArray table
+ *
+ * sr_get()		- run status report
+ * sr_set()		- set status report elements
+ * sr_set_si()	- set status report interval
+ */
+stat_t sr_get(nvObj_t *nv) { return (_populate_unfiltered_status_report());}
+stat_t sr_set(nvObj_t *nv) { return (sr_set_status_report(nv));}
+
+stat_t sr_set_si(nvObj_t *nv)
+{
+	if (nv->value < STATUS_REPORT_MIN_MS) { nv->value = STATUS_REPORT_MIN_MS;}
+	sr.status_report_interval = (uint32_t)nv->value;
+	return(STAT_OK);
+}
+
+/*********************
+ * TEXT MODE SUPPORT *
+ *********************/
+#ifdef __TEXT_MODE
+
+static const char fmt_si[] PROGMEM = "[si]  status interval%14.0f ms\n";
+static const char fmt_sv[] PROGMEM = "[sv]  status report verbosity%6d [0=off,1=filtered,2=verbose]\n";
+
+void sr_print_sr(nvObj_t *nv) { _populate_unfiltered_status_report();}
+void sr_print_si(nvObj_t *nv) { text_print_flt(nv, fmt_si);}
+void sr_print_sv(nvObj_t *nv) { text_print_ui8(nv, fmt_sv);}
+
+#endif // __TEXT_MODE
+
+
+/*****************************************************************************
+ * Queue Reports
+ *
+ *	Queue reports can report three values:
+ *	  - qr	queue depth - # of buffers availabel in planner queue
+ *	  - qi	buffers added to planner queue since las report
+ *	  - qo	buffers removed from planner queue since last report
+ *
+ *	A QR_SINGLE report returns qr only. A QR_TRIPLE returns all 3 values
+ *
+ *	There are 2 ways to get queue reports:
+ *
+ *	 1.	Enable single or triple queue reports using the QV variable. This will
+ *		return a queue report every time the buffer depth changes
+ *
+ *	 2.	Add qr, qi and qo (or some combination) to the status report. This will
+ *		return queue report data when status reports are generated.
+ */
+/*
+ * qr_init_queue_report() - initialize or clear queue report values
+ */
+void qr_init_queue_report()
+{
+	qr.queue_report_requested = false;
+	qr.buffers_added = 0;
+	qr.buffers_removed = 0;
+	qr.init_tick = SysTickTimer_getValue();
+}
+
+/*
+ * qr_request_queue_report() - request a queue report
+ *
+ *	Requests a queue report and also records the buffers added and removed
+ *	since the last init (usually re-initted when a report is generated).
+ */
+void qr_request_queue_report(int8_t buffers)
+{
+	// get buffer depth and added/removed count
+	qr.buffers_available = mp_get_planner_buffers_available();
+	if (buffers > 0) {
+		qr.buffers_added += buffers;
+	} else {
+		qr.buffers_removed -= buffers;
+	}
+
+	// time-throttle requests while generating arcs
+	qr.motion_mode = cm_get_motion_mode(ACTIVE_MODEL);
+	if ((qr.motion_mode == MOTION_MODE_CW_ARC) || (qr.motion_mode == MOTION_MODE_CCW_ARC)) {
+		uint32_t tick = SysTickTimer_getValue();
+		if (tick - qr.init_tick < MIN_ARC_QR_INTERVAL) {
+			qr.queue_report_requested = false;
+			return;
+		}
+	}
+
+	// either return or request a report
+	if (qr.queue_report_verbosity != QR_OFF) {
+		qr.queue_report_requested = true;
+	}
+}
+
+/*
+ * qr_queue_report_callback() - generate a queue report if one has been requested
+ */
+stat_t qr_queue_report_callback() 		// called by controller dispatcher
+{
+#ifdef __SUPPRESS_QUEUE_REPORTS
+	return (STAT_NOOP);
+#endif
+
+	if (qr.queue_report_verbosity == QR_OFF) { return (STAT_NOOP);}
+	if (qr.queue_report_requested == false) { return (STAT_NOOP);}
+	qr.queue_report_requested = false;
+
+	if (cfg.comm_mode == TEXT_MODE) {
+		if (qr.queue_report_verbosity == QR_SINGLE) {
+			fprintf(stderr, "qr:%d\n", qr.buffers_available);
+		} else  {
+			fprintf(stderr, "qr:%d, qi:%d, qo:%d\n", qr.buffers_available,qr.buffers_added,qr.buffers_removed);
+		}
+
+	} else if (js.json_syntax == JSON_SYNTAX_RELAXED) {
+		if (qr.queue_report_verbosity == QR_SINGLE) {
+			fprintf(stderr, "{qr:%d}\n", qr.buffers_available);
+		} else {
+			fprintf(stderr, "{qr:%d,qi:%d,qo:%d}\n", qr.buffers_available, qr.buffers_added,qr.buffers_removed);
+		}
+
+	} else {
+		if (qr.queue_report_verbosity == QR_SINGLE) {
+			fprintf(stderr, "{\"qr\":%d}\n", qr.buffers_available);
+		} else {
+			fprintf(stderr, "{\"qr\":%d,\"qi\":%d,\"qo\":%d}\n", qr.buffers_available, qr.buffers_added,qr.buffers_removed);
+		}
+	}
+	qr_init_queue_report();
+	return (STAT_OK);
+}
+
+/*
+ * rx_request_rx_report() - request an update on usb serial buffer space available
+ */
+void rx_request_rx_report(void) {
+    rx.rx_report_requested = true;
+    rx.space_available = xio_get_usb_rx_free();
+}
+
+/*
+ * rx_report_callback() - send rx report if one has been requested
+ */
+stat_t rx_report_callback(void) {
+    if (!rx.rx_report_requested) { return (STAT_NOOP); }
+    rx.rx_report_requested = false;
+    
+    fprintf(stderr, "{\"rx\":%d}\n", rx.space_available);
+    return (STAT_OK);
+}
+
+/* Alternate Formulation for a Single report - using nvObj list
+
+	// get a clean nv object
+//	nvObj_t *nv = nv_reset_nv_list();		// normally you do a list reset but the following is more time efficient
+	nvObj_t *nv = nv_body;
+	nv_reset_nv(nv);
+	nv->nx = NULL;							// terminate the list
+
+	// make a qr object and print it
+	sprintf_P(nv->token, PSTR("qr"));
+	nv->value = qr.buffers_available;
+	nv->valuetype = TYPE_INTEGER;
+	nv_print_list(STAT_OK, TEXT_INLINE_PAIRS, JSON_OBJECT_FORMAT);
+	return (STAT_OK);
+*/
+
+/*
+ * Wrappers and Setters - for calling from cfgArray table
+ *
+ * qr_get() - run a queue report (as data)
+ * qi_get() - run a queue report - buffers in
+ * qo_get() - run a queue report - buffers out
+ */
+stat_t qr_get(nvObj_t *nv)
+{
+	nv->value = (float)mp_get_planner_buffers_available(); // ensure that manually requested QR count is always up to date
+	nv->valuetype = TYPE_INTEGER;
+	return (STAT_OK);
+}
+
+stat_t qi_get(nvObj_t *nv)
+{
+	nv->value = (float)qr.buffers_added;
+	nv->valuetype = TYPE_INTEGER;
+	qr.buffers_added = 0;				// reset it
+	return (STAT_OK);
+}
+
+stat_t qo_get(nvObj_t *nv)
+{
+	nv->value = (float)qr.buffers_removed;
+	nv->valuetype = TYPE_INTEGER;
+	qr.buffers_removed = 0;				// reset it
+	return (STAT_OK);
+}
+
+/*****************************************************************************
+ * JOB ID REPORTS
+ *
+ *	job_populate_job_report()
+ *	job_set_job_report()
+ *	job_report_callback()
+ *	job_get()
+ *	job_set()
+ *	job_print_job()
+ */
+stat_t job_populate_job_report()
+{
+	const char_t job_str[] = "job";
+	char_t tmp[TOKEN_LEN+1];
+	nvObj_t *nv = nv_reset_nv_list();		// sets *nv to the start of the body
+
+	nv->valuetype = TYPE_PARENT; 			// setup the parent object
+	strcpy(nv->token, job_str);
+
+	//nv->index = nv_get_index((const char_t *)"", job_str);// set the index - may be needed by calling function
+	nv = nv->nx;							// no need to check for NULL as list has just been reset
+
+	index_t job_start = nv_get_index((const char_t *)"",(const char_t *)"job1");// set first job persistence index
+	for (uint8_t i=0; i<4; i++) {
+
+		nv->index = job_start + i;
+		nv_get_nvObj(nv);
+
+		strcpy(tmp, nv->group);				// concatenate groups and tokens - do NOT use strncpy()
+		strcat(tmp, nv->token);
+		strcpy(nv->token, tmp);
+
+		if ((nv = nv->nx) == NULL) return (STAT_OK); // should never be NULL unless SR length exceeds available buffer array
+	}
+	return (STAT_OK);
+}
+
+stat_t job_set_job_report(nvObj_t *nv)
+{
+	index_t job_start = nv_get_index((const char_t *)"",(const char_t *)"job1");// set first job persistence index
+
+	for (uint8_t i=0; i<4; i++) {
+		if (((nv = nv->nx) == NULL) || (nv->valuetype == TYPE_EMPTY)) { break;}
+		if (nv->valuetype == TYPE_INTEGER) {
+			cs.job_id[i] = nv->value;
+			nv->index = job_start + i;		// index of the SR persistence location
+			nv_persist(nv);
+		} else {
+			return (STAT_INPUT_VALUE_UNSUPPORTED);
+		}
+	}
+	job_populate_job_report();				// return current values
+	return (STAT_OK);
+}
+
+uint8_t job_report_callback()
+{
+	if (cfg.comm_mode == TEXT_MODE) {
+		// no-op, job_ids are client app state
+	} else if (js.json_syntax == JSON_SYNTAX_RELAXED) {
+		fprintf(stderr, "{job:[%lu,%lu,%lu,%lu]}\n", cs.job_id[0], cs.job_id[1], cs.job_id[2], cs.job_id[3] );
+	} else {
+		fprintf(stderr, "{\"job\":[%lu,%lu,%lu,%lu]}\n", cs.job_id[0], cs.job_id[1], cs.job_id[2], cs.job_id[3] );
+		//job_clear_report();
+	}
+	return (STAT_OK);
+}
+
+stat_t job_get(nvObj_t *nv) { return (job_populate_job_report());}
+stat_t job_set(nvObj_t *nv) { return (job_set_job_report(nv));}
+void job_print_job(nvObj_t *nv) { job_populate_job_report();}
+
+/*********************
+ * TEXT MODE SUPPORT *
+ *********************/
+#ifdef __TEXT_MODE
+
+static const char fmt_qr[] PROGMEM = "qr:%d\n";
+static const char fmt_qi[] PROGMEM = "qi:%d\n";
+static const char fmt_qo[] PROGMEM = "qo:%d\n";
+static const char fmt_qv[] PROGMEM = "[qv]  queue report verbosity%7d [0=off,1=single,2=triple]\n";
+
+void qr_print_qr(nvObj_t *nv) { text_print_int(nv, fmt_qr);}
+void qr_print_qi(nvObj_t *nv) { text_print_int(nv, fmt_qi);}
+void qr_print_qo(nvObj_t *nv) { text_print_int(nv, fmt_qo);}
+void qr_print_qv(nvObj_t *nv) { text_print_ui8(nv, fmt_qv);}
+
+#endif // __TEXT_MODE
+
+#ifdef __cplusplus
+}
+#endif