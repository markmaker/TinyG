/*
 * stepper.c - stepper motor controls
 * This file is part of the TinyG project
 *
 * Copyright (c) 2010 - 2013 Alden S. Hart, Jr.
 * Copyright (c) 2013 Robert Giseburt
 *
 * This file ("the software") is free software: you can redistribute it and/or modify
 * it under the terms of the GNU General Public License, version 2 as published by the
 * Free Software Foundation. You should have received a copy of the GNU General Public
 * License, version 2 along with the software.  If not, see <http://www.gnu.org/licenses/>.
 *
 * As a special exception, you may use this file as part of a software library without
 * restriction. Specifically, if other files instantiate templates or use macros or
 * inline functions from this file, or you compile this file and link it with  other
 * files to produce an executable, this file does not by itself cause the resulting
 * executable to be covered by the GNU General Public License. This exception does not
 * however invalidate any other reasons why the executable file might be covered by the
 * GNU General Public License.
 *
 * THE SOFTWARE IS DISTRIBUTED IN THE HOPE THAT IT WILL BE USEFUL, BUT WITHOUT ANY
 * WARRANTY OF ANY KIND, EXPRESS OR IMPLIED, INCLUDING BUT NOT LIMITED TO THE WARRANTIES
 * OF MERCHANTABILITY, FITNESS FOR A PARTICULAR PURPOSE AND NONINFRINGEMENT. IN NO EVENT
 * SHALL THE AUTHORS OR COPYRIGHT HOLDERS BE LIABLE FOR ANY CLAIM, DAMAGES OR OTHER
 * LIABILITY, WHETHER IN AN ACTION OF CONTRACT, TORT OR OTHERWISE, ARISING FROM, OUT OF
 * OR IN CONNECTION WITH THE SOFTWARE OR THE USE OR OTHER DEALINGS IN THE SOFTWARE.
 */
/* 	This module provides the low-level stepper drivers and some related
 * 	functions. It dequeues lines queued by the motor_queue routines.
 * 	This is some of the most heavily optimized code in the project.
 *
 *	Note that if you want to use this for something other than TinyG
 *	you may need to stretch the step pulses. They run about 1 uSec 
 *	which is fine for the TI DRV8811/DRV8818 chips in TinyG but may 
 *	not suffice for other stepper driver hardware.
 */
/* 
 * See stepper.h for a detailed explanation of this module
 */

#include "tinyg.h"
#include "config.h"
#include "stepper.h"
#include "planner.h"
#include "hardware.h"
#include "text_parser.h"
#include "util.h"

/**** Allocate structures ****/

stConfig_t st;
static stRunSingleton_t st_run;
static stPrepSingleton_t st_prep;

/**** Setup local functions ****/

static void _load_move(void);
static void _request_load_move(void);

// handy macro
#define _f_to_period(f) (uint16_t)((float)F_CPU / (float)f)

/************************************************************************************
 **** CODE **************************************************************************
 ************************************************************************************/

#ifdef __STEP_DIAGNOSTICS

void _clear_step_diagnostics(void)
{
	for (uint8_t i=0; i<MOTORS; i++) {
		st_run.m[i].step_counter = 0;
		st_run.m[i].substep_increment = 0;
		st_run.m[i].substep_accumulator = 0;
		st_prep.m[i].steps_total = 0;
		st_prep.segment_number = 0;
	}
}
#endif

void st_end_cycle(void)
{
#ifdef __STEP_DIAGNOSTICS
	for (uint8_t i=0; i<MOTORS; i++) {

//		printf("Motor %d step: %0.0f Steps:%0.3f Increment: %0.6f  Accumulator: %0.6f\n", // text display

		printf("{\"%d\":{\"step\":%0.0f,\"steps\":%0.3f,\"err\":%0.2f,\"incr\":%0.6f,\"accum\":%0.6f}}\n",

			i+1,
			(double)st_run.m[i].step_counter, 
			(double)st_prep.m[i].steps_total,
			(double)((double)fabs(st_run.m[i].step_counter) - fabs(st_prep.m[i].steps_total)),
			(double)((double)st_run.m[i].substep_increment / DDA_SUBSTEPS), 
			(double)((double)st_run.m[i].substep_accumulator / DDA_SUBSTEPS));
	}

	st_run.initialized = false;	// set false to force stepper registers to initialize

#endif
}

stat_t st_clc(cmdObj_t *cmd)	// clear diagnostic counters, reset stepper prep
{
#ifdef __STEP_DIAGNOSTICS
	_clear_step_diagnostics();
	st_end_cycle();
#endif
	return(STAT_OK);
}


/* 
 * stepper_init() - initialize stepper motor subsystem 
 *
 *	Notes:
 *	  - This init requires sys_init() to be run beforehand
 * 	  - microsteps are setup during config_init()
 *	  - motor polarity is setup during config_init()
 *	  - high level interrupts must be enabled in main() once all inits are complete
 */

void stepper_init()
{
	memset(&st_run, 0, sizeof(st_run));			// clear all values, pointers and status
	st_run.magic_end = MAGICNUM;
	st_run.magic_start = MAGICNUM;
	st_prep.magic_end = MAGICNUM;
	st_prep.magic_start = MAGICNUM;


#ifdef __STEP_DIAGNOSTICS
	_clear_step_diagnostics();
#endif

	// Configure virtual ports
	PORTCFG.VPCTRLA = PORTCFG_VP0MAP_PORT_MOTOR_1_gc | PORTCFG_VP1MAP_PORT_MOTOR_2_gc;
	PORTCFG.VPCTRLB = PORTCFG_VP2MAP_PORT_MOTOR_3_gc | PORTCFG_VP3MAP_PORT_MOTOR_4_gc;

	// setup ports
	for (uint8_t i=0; i<MOTORS; i++) {
		hw.st_port[i]->DIR = MOTOR_PORT_DIR_gm;  // sets outputs for motors & GPIO1, and GPIO2 inputs
		hw.st_port[i]->OUT = MOTOR_ENABLE_BIT_bm;// zero port bits AND disable motor
	}
	// setup DDA timer
	TIMER_DDA.CTRLA = STEP_TIMER_DISABLE;		// turn timer off
	TIMER_DDA.CTRLB = STEP_TIMER_WGMODE;		// waveform mode
	TIMER_DDA.INTCTRLA = TIMER_DDA_INTLVL;		// interrupt mode

	// setup DWELL timer
	TIMER_DWELL.CTRLA = STEP_TIMER_DISABLE;		// turn timer off
	TIMER_DWELL.CTRLB = STEP_TIMER_WGMODE;		// waveform mode
	TIMER_DWELL.INTCTRLA = TIMER_DWELL_INTLVL;	// interrupt mode

	// setup software interrupt load timer
	TIMER_LOAD.CTRLA = STEP_TIMER_DISABLE;		// turn timer off
	TIMER_LOAD.CTRLB = STEP_TIMER_WGMODE;		// waveform mode
	TIMER_LOAD.INTCTRLA = TIMER_LOAD_INTLVL;	// interrupt mode
	TIMER_LOAD.PER = SWI_PERIOD;				// set period

	// setup software interrupt exec timer
	TIMER_EXEC.CTRLA = STEP_TIMER_DISABLE;		// turn timer off
	TIMER_EXEC.CTRLB = STEP_TIMER_WGMODE;		// waveform mode
	TIMER_EXEC.INTCTRLA = TIMER_EXEC_INTLVL;	// interrupt mode
	TIMER_EXEC.PER = SWI_PERIOD;				// set period

	st_prep.exec_state = PREP_BUFFER_OWNED_BY_EXEC;
	st_run.initialized = false;	// set false to force stepper registers to initialize
}

/*
 * st_assertions() - test assertions, return error code if violation exists
 */
stat_t st_assertions()
{
	if (st_run.magic_end	!= MAGICNUM) return (STAT_STEPPER_ASSERTION_FAILURE);
	if (st_run.magic_start	!= MAGICNUM) return (STAT_STEPPER_ASSERTION_FAILURE);
	if (st_prep.magic_end	!= MAGICNUM) return (STAT_STEPPER_ASSERTION_FAILURE);
	if (st_prep.magic_start	!= MAGICNUM) return (STAT_STEPPER_ASSERTION_FAILURE);
	return (STAT_OK);
}

/*
 * stepper_isbusy() - return TRUE if motors are running or a dwell is running
 */
uint8_t stepper_isbusy()
{
	if (st_run.dda_ticks_downcount == 0) {
		return (false);
	} 
	return (true);
}

/*
 * Motor power management functions
 *
 * _energize_motor()			- apply power to a motor
 * _deenergize_motor()			- remove power from a motor
 * st_set_motor_power()			- set motor a specified power level
 * st_energize_motors()			- apply power to all motors
 * st_deenergize_motors()		- remove power from all motors
 * st_motor_power_callback()	- callback to manage motor power sequencing
 */
static void _energize_motor(const uint8_t motor)
{
	switch(motor) {
		case (MOTOR_1): { PORT_MOTOR_1_VPORT.OUT &= ~MOTOR_ENABLE_BIT_bm; break; }
		case (MOTOR_2): { PORT_MOTOR_2_VPORT.OUT &= ~MOTOR_ENABLE_BIT_bm; break; }
		case (MOTOR_3): { PORT_MOTOR_3_VPORT.OUT &= ~MOTOR_ENABLE_BIT_bm; break; }
		case (MOTOR_4): { PORT_MOTOR_4_VPORT.OUT &= ~MOTOR_ENABLE_BIT_bm; break; }
	}
//	st_run.m[motor].power_state = MOTOR_POWERED;
	st_run.m[motor].power_state = MOTOR_START_IDLE_TIMEOUT;
}

static void _deenergize_motor(const uint8_t motor)
{
	switch (motor) {
		case (MOTOR_1): { PORT_MOTOR_1_VPORT.OUT |= MOTOR_ENABLE_BIT_bm; break; }
		case (MOTOR_2): { PORT_MOTOR_2_VPORT.OUT |= MOTOR_ENABLE_BIT_bm; break; }
		case (MOTOR_3): { PORT_MOTOR_3_VPORT.OUT |= MOTOR_ENABLE_BIT_bm; break; }
		case (MOTOR_4): { PORT_MOTOR_4_VPORT.OUT |= MOTOR_ENABLE_BIT_bm; break; }
	}
	st_run.m[motor].power_state = MOTOR_OFF;
}

static void _set_motor_power_level(const uint8_t motor, const float power_level)
{
	return;	
}

void st_energize_motors()
{
	for (uint8_t motor = MOTOR_1; motor < MOTORS; motor++) {
		_energize_motor(motor);
		st_run.m[motor].power_state = MOTOR_START_IDLE_TIMEOUT;
	}
}

void st_deenergize_motors()
{
	for (uint8_t motor = MOTOR_1; motor < MOTORS; motor++) {
		_deenergize_motor(motor);
	}
}

stat_t st_motor_power_callback() 	// called by controller
{
	// manage power for each motor individually - facilitates advanced features
	for (uint8_t motor = MOTOR_1; motor < MOTORS; motor++) {

		if (st.m[motor].power_mode == MOTOR_ENERGIZED_DURING_CYCLE) {

			switch (st_run.m[motor].power_state) {
				case (MOTOR_START_IDLE_TIMEOUT): {
					st_run.m[motor].power_systick = SysTickTimer_getValue() + (uint32_t)(st.motor_idle_timeout * 1000);
					st_run.m[motor].power_state = MOTOR_TIME_IDLE_TIMEOUT;
					break;
				}

				case (MOTOR_TIME_IDLE_TIMEOUT): {
					if (SysTickTimer_getValue() > st_run.m[motor].power_systick ) { 
						st_run.m[motor].power_state = MOTOR_IDLE;
						_deenergize_motor(motor);
					}
					break;
				}
			}
		} else if(st.m[motor].power_mode == MOTOR_IDLE_WHEN_STOPPED) {
			switch (st_run.m[motor].power_state) {
				case (MOTOR_START_IDLE_TIMEOUT): {
					st_run.m[motor].power_systick = SysTickTimer_getValue() + (uint32_t)(250);
					st_run.m[motor].power_state = MOTOR_TIME_IDLE_TIMEOUT;
					break;
				}

				case (MOTOR_TIME_IDLE_TIMEOUT): {
					if (SysTickTimer_getValue() > st_run.m[motor].power_systick ) { 
						st_run.m[motor].power_state = MOTOR_IDLE;
						_deenergize_motor(motor);
					}
					break;
				}
			}

//		} else if(st_run.m[motor].power_mode == MOTOR_POWER_REDUCED_WHEN_IDLE) {	// ARM ONLY
			
//		} else if(st_run.m[motor].power_mode == DYNAMIC_MOTOR_POWER) {				// ARM ONLY
			
		}
	}
	return (STAT_OK);
}

/***** Interrupt Service Routines *****
 *
 * ISR - DDA timer interrupt routine - service ticks from DDA timer
 *
 *	The step bit pulse width is ~1 uSec, which is OK for the TI DRV8811's.
 *	If you need to stretch the pulse I recommend moving the port OUTCLRs
 *	to the end of the routine. If you need more time than that use a 
 *	pulse OFF timer like grbl does so as not to spend any more time in 
 *	the ISR, which would limit the upper range of the DDA frequency.
 *
 *	Uses direct struct addresses and literal values for hardware devices -
 *	it's faster than using indexed timer and port accesses. I checked.
 *	Even when -0s or -03 is used.
 */

#ifdef __STEP_DIAGNOSTICS
#define RUN_STEP_COUNTER(motor) (st_run.m[motor].step_counter += st_run.m[motor].step_counter_incr)
#else 
#define RUN_STEP_COUNTER(motor)
#endif

ISR(TIMER_DDA_ISR_vect)
{
	if ((st_run.m[MOTOR_1].substep_accumulator += st_run.m[MOTOR_1].substep_increment) > 0) {
		PORT_MOTOR_1_VPORT.OUT |= STEP_BIT_bm;		// turn step bit on
		st_run.m[MOTOR_1].substep_accumulator -= st_run.dda_ticks_X_substeps;
		RUN_STEP_COUNTER(0);
	}
	if ((st_run.m[MOTOR_2].substep_accumulator += st_run.m[MOTOR_2].substep_increment) > 0) {
		PORT_MOTOR_2_VPORT.OUT |= STEP_BIT_bm;
		st_run.m[MOTOR_2].substep_accumulator -= st_run.dda_ticks_X_substeps;
		RUN_STEP_COUNTER(1);
	}
	if ((st_run.m[MOTOR_3].substep_accumulator += st_run.m[MOTOR_3].substep_increment) > 0) {
		PORT_MOTOR_3_VPORT.OUT |= STEP_BIT_bm;
		st_run.m[MOTOR_3].substep_accumulator -= st_run.dda_ticks_X_substeps;
		RUN_STEP_COUNTER(2);
	}
	if ((st_run.m[MOTOR_4].substep_accumulator += st_run.m[MOTOR_4].substep_increment) > 0) {
		PORT_MOTOR_4_VPORT.OUT |= STEP_BIT_bm;
		st_run.m[MOTOR_4].substep_accumulator -= st_run.dda_ticks_X_substeps;
		RUN_STEP_COUNTER(3);
	}

	// pulse stretching for using external drivers.- turn step bits off
	PORT_MOTOR_1_VPORT.OUT &= ~STEP_BIT_bm;				// ~ 5 uSec pulse width
	PORT_MOTOR_2_VPORT.OUT &= ~STEP_BIT_bm;				// ~ 4 uSec
	PORT_MOTOR_3_VPORT.OUT &= ~STEP_BIT_bm;				// ~ 3 uSec
	PORT_MOTOR_4_VPORT.OUT &= ~STEP_BIT_bm;				// ~ 2 uSec

	if (--st_run.dda_ticks_downcount != 0) return;

	TIMER_DDA.CTRLA = STEP_TIMER_DISABLE;				// disable DDA timer
	_load_move();										// load the next move
}

ISR(TIMER_DWELL_ISR_vect) {								// DWELL timer interrupt
	if (--st_run.dda_ticks_downcount == 0) {
 		TIMER_DWELL.CTRLA = STEP_TIMER_DISABLE;			// disable DWELL timer
//		mp_end_dwell();									// free the planner buffer
		_load_move();
	}
}

ISR(TIMER_LOAD_ISR_vect) {								// load steppers SW interrupt
 	TIMER_LOAD.CTRLA = STEP_TIMER_DISABLE;				// disable SW interrupt timer
	_load_move();
}

ISR(TIMER_EXEC_ISR_vect) {								// exec move SW interrupt
 	TIMER_EXEC.CTRLA = STEP_TIMER_DISABLE;				// disable SW interrupt timer

	// exec_move
   	if (st_prep.exec_state == PREP_BUFFER_OWNED_BY_EXEC) {
	   	if (mp_exec_move() != STAT_NOOP) {
		   	st_prep.exec_state = PREP_BUFFER_OWNED_BY_LOADER; // flip it back
		   	_request_load_move();
	   	}
   	}
	
}
/****************************************************************************************
 * Exec sequencing code - computes and prepares next load segment
 * st_request_exec_move()	- SW interrupt to request to execute a move
 * exec_timer interrupt		- interrupt handler for calling exec function
 */
<<<<<<< HEAD

/* Software interrupts
 *
 * st_request_exec_move() - SW interrupt to request to execute a move
 * _request_load_move()   - SW interrupt to request to load a move
 */

void st_request_exec_move()
{
	if (st_prep.exec_state == PREP_BUFFER_OWNED_BY_EXEC) {	// bother interrupting
		TIMER_EXEC.PER = SWI_PERIOD;
		TIMER_EXEC.CTRLA = STEP_TIMER_ENABLE;			// trigger a LO interrupt
	}
}

static void _request_load_move()
{
	if (st_run.dda_ticks_downcount == 0) {				// bother interrupting
		TIMER_LOAD.PER = SWI_PERIOD;
		TIMER_LOAD.CTRLA = STEP_TIMER_ENABLE;			// trigger a HI interrupt
	} 	// else don't bother to interrupt. You'll just trigger an 
		// interrupt and find out the load routine is not ready for you
}

/*
 * _load_move() - Dequeue move and load into stepper struct
 *
 *	This routine can only be called be called from an ISR at the same or 
 *	higher level as the DDA or dwell ISR. A software interrupt has been 
 *	provided to allow a non-ISR to request a load (see st_request_load_move())
 */

#ifdef __STEP_DIAGNOSTICS
#define SETUP_STEP_COUNTER(motor) (st_run.m[motor].step_counter_incr = st_prep.m[motor].step_counter_incr)
#else
#define SETUP_STEP_COUNTER(motor)
#endif

static void _load_move()
{
	// Be aware that dda_ticks_downcount must equal zero for the loader to run.
	// So the initial load must also have this set to zero as part of initialization
	if (st_run.dda_ticks_downcount != 0) return;					// exit if it's still busy

	if (st_prep.exec_state != PREP_BUFFER_OWNED_BY_LOADER) {		// if there are no moves to load...
		for (uint8_t motor = MOTOR_1; motor < MOTORS; motor++) {
			st_run.m[motor].power_state = MOTOR_START_IDLE_TIMEOUT;	// ...start motor power timeouts
		}
		return;
	}

	// handle aline loads first (most common case)  NB: there are no more lines, only alines
	if (st_prep.move_type == MOVE_TYPE_ALINE) {
		st_run.dda_ticks_downcount = st_prep.dda_ticks;
		st_run.dda_ticks_X_substeps = st_prep.dda_ticks_X_substeps;
		int32_t half_ticks = -(st_run.dda_ticks_X_substeps / 2);		// used for direction chage compensation
		TIMER_DDA.PER = st_prep.dda_period;

		// Setup MOTOR_1

		// These sections are somewhat optimized for execution speed. The whole load operation
		// is supposed to take < 10 uSec (Xmega). Be careful if you mess with this.

		// if() either sets the substep increment value or zeroes it
		if ((st_run.m[MOTOR_1].substep_increment = st_prep.m[MOTOR_1].substep_increment) != 0) {

			// Set the direction bit in hardware
		 	// NB: If motor has 0 steps the direction setting is skipped
			if (st_prep.m[MOTOR_1].direction == 0) 
				PORT_MOTOR_1_VPORT.OUT &= ~DIRECTION_BIT_bm; else 	// CW motion (bit cleared)
				PORT_MOTOR_1_VPORT.OUT |= DIRECTION_BIT_bm;			// CCW motion

			// Compensate for direction change in the accumulator
			if (st_prep.m[MOTOR_1].direction_change == true) {
				if (st_run.m[MOTOR_1].substep_accumulator > half_ticks) {
					st_run.m[MOTOR_1].substep_accumulator += half_ticks;
				} else {
					st_run.m[MOTOR_1].substep_accumulator -= half_ticks;
				}
			}

			// Enable the stepper and start motor power management
			PORT_MOTOR_1_VPORT.OUT &= ~MOTOR_ENABLE_BIT_bm;			// energize motor
			st_run.m[MOTOR_1].power_state = MOTOR_RUNNING;			// set power management state
			SETUP_STEP_COUNTER(0);									// setup diagnostic pulse counter

		} else {  // Motor has 0 steps; might need to energize motor for power mode processing
			if (st.m[MOTOR_1].power_mode == MOTOR_IDLE_WHEN_STOPPED) {
				PORT_MOTOR_1_VPORT.OUT &= ~MOTOR_ENABLE_BIT_bm;		// energize motor
				st_run.m[MOTOR_1].power_state = MOTOR_START_IDLE_TIMEOUT;
			}
		}

		if ((st_run.m[MOTOR_2].substep_increment = st_prep.m[MOTOR_2].substep_increment) != 0) {
			if (st_prep.m[MOTOR_2].direction == 0)
				PORT_MOTOR_2_VPORT.OUT &= ~DIRECTION_BIT_bm; else
				PORT_MOTOR_2_VPORT.OUT |= DIRECTION_BIT_bm;
			if (st_prep.m[MOTOR_2].direction_change == true) {
				if (st_run.m[MOTOR_2].substep_accumulator > half_ticks)
					st_run.m[MOTOR_2].substep_accumulator += half_ticks; else 
					st_run.m[MOTOR_2].substep_accumulator -= half_ticks;
			}
			PORT_MOTOR_2_VPORT.OUT &= ~MOTOR_ENABLE_BIT_bm;
			st_run.m[MOTOR_2].power_state = MOTOR_RUNNING;
			SETUP_STEP_COUNTER(1);
		} else {
			if (st.m[MOTOR_2].power_mode == MOTOR_IDLE_WHEN_STOPPED) {
				PORT_MOTOR_2_VPORT.OUT &= ~MOTOR_ENABLE_BIT_bm;
				st_run.m[MOTOR_2].power_state = MOTOR_START_IDLE_TIMEOUT;
			}
		}

		if ((st_run.m[MOTOR_3].substep_increment = st_prep.m[MOTOR_3].substep_increment) != 0) {
			if (st_prep.m[MOTOR_3].direction == 0)
				PORT_MOTOR_3_VPORT.OUT &= ~DIRECTION_BIT_bm; else
				PORT_MOTOR_3_VPORT.OUT |= DIRECTION_BIT_bm;
			if (st_prep.m[MOTOR_3].direction_change == true) {
				if (st_run.m[MOTOR_3].substep_accumulator > half_ticks)
					st_run.m[MOTOR_3].substep_accumulator += half_ticks; else 
					st_run.m[MOTOR_3].substep_accumulator -= half_ticks;
			}
			PORT_MOTOR_3_VPORT.OUT &= ~MOTOR_ENABLE_BIT_bm;
			st_run.m[MOTOR_3].power_state = MOTOR_RUNNING;
			SETUP_STEP_COUNTER(2);
		} else {
			if (st.m[MOTOR_3].power_mode == MOTOR_IDLE_WHEN_STOPPED) {
				PORT_MOTOR_3_VPORT.OUT &= ~MOTOR_ENABLE_BIT_bm;
				st_run.m[MOTOR_3].power_state = MOTOR_START_IDLE_TIMEOUT;
			}
		}

		if ((st_run.m[MOTOR_4].substep_increment = st_prep.m[MOTOR_4].substep_increment) != 0) {
			if (st_prep.m[MOTOR_4].direction == 0)
				PORT_MOTOR_4_VPORT.OUT &= ~DIRECTION_BIT_bm; else 
				PORT_MOTOR_4_VPORT.OUT |= DIRECTION_BIT_bm;
			if (st_prep.m[MOTOR_4].direction_change == true) {
				if (st_run.m[MOTOR_4].substep_accumulator > half_ticks)
					st_run.m[MOTOR_4].substep_accumulator += half_ticks; else 
					st_run.m[MOTOR_4].substep_accumulator -= half_ticks;
			}
			PORT_MOTOR_4_VPORT.OUT &= ~MOTOR_ENABLE_BIT_bm;
			st_run.m[MOTOR_4].power_state = MOTOR_RUNNING;
			SETUP_STEP_COUNTER(3);
		} else {
			if (st.m[MOTOR_4].power_mode == MOTOR_IDLE_WHEN_STOPPED) {
				PORT_MOTOR_4_VPORT.OUT &= ~MOTOR_ENABLE_BIT_bm;
				st_run.m[MOTOR_4].power_state = MOTOR_START_IDLE_TIMEOUT;
			}
		}

		// perform some first-time initializations if this is a new cycle
		if (st_run.initialized == false) {
			st_run.m[MOTOR_1].substep_accumulator = -st_run.dda_ticks_X_substeps;	
			st_run.m[MOTOR_2].substep_accumulator = -st_run.dda_ticks_X_substeps;	
			st_run.m[MOTOR_3].substep_accumulator = -st_run.dda_ticks_X_substeps;	
			st_run.m[MOTOR_4].substep_accumulator = -st_run.dda_ticks_X_substeps;	
			st_run.initialized = true;
		}

		TIMER_DDA.CTRLA = STEP_TIMER_ENABLE;				// enable the DDA timer

	// handle dwells
	} else if (st_prep.move_type == MOVE_TYPE_DWELL) {
		st_run.dda_ticks_downcount = st_prep.dda_ticks;
		TIMER_DWELL.PER = st_prep.dda_period;				// load dwell timer period
 		TIMER_DWELL.CTRLA = STEP_TIMER_ENABLE;				// enable the dwell timer
	}

	// all other cases drop to here (e.g. Null moves after Mcodes skip to here) 
	st_prep.exec_state = PREP_BUFFER_OWNED_BY_EXEC;			// flip it back
	st_request_exec_move();									// exec and prep next move
}

/* 
 * st_prep_null() - Keeps the loader happy. Otherwise performs no action
 *
 *	Used by M codes, tool and spindle changes
 */

void st_prep_null()
{
	st_prep.move_type = MOVE_TYPE_NULL;
}

/* 
 * st_prep_dwell() 	 - Add a dwell to the move buffer
 */

void st_prep_dwell(double microseconds)
{
	st_prep.move_type = MOVE_TYPE_DWELL;
	st_prep.dda_period = _f_to_period(FREQUENCY_DWELL);
	st_prep.dda_ticks = (uint32_t)((microseconds/1000000) * FREQUENCY_DWELL);
}

/***********************************************************************************
 * st_prep_line() - Prepare the next move for the loader
 *
 *	This function does the math on the next pulse segment and gets it ready for 
 *	the loader. It deals with all the DDA optimizations and timer setups so that
 *	loading can be performed as rapidly as possible. It works in joint space 
 *	(motors) and it works in steps, not length units. All args are provided as 
 *	floats and converted to their appropriate integer types for the loader. 
 *
 * Args:
 *	  - steps[] are signed relative motion in steps (can be non-integer values).
 *	  	Steps[] are defined for each motor (joint). These are *exact* distance 
 *		measurements that must be faithfully reproduced t0 maintain positional accuracy. 
 *		Steps are doubles that are signed for direction and typically have fractional 
 *		values. Motors that are not in the move should be set to 0 steps on input.
 *
 *	  - microseconds - how many microseconds the segment should run. If timing is not 
 *		100% accurate this will affect the move velocity, but not the distance traveled.
 *
 * NOTE:  Many of the expressions are sensitive to casting and execution order to avoid long-term 
 *		  accuracy errors due to floating point round off. One earlier failed attempt was:
 *		    dda_ticks_X_substeps = (uint32_t)((microseconds/1000000) * f_dda * dda_substeps);
 */
stat_t st_prep_line(double incoming_steps[], double microseconds)
{
	// trap conditions that would prevent queueing the line
	if (st_prep.exec_state != PREP_BUFFER_OWNED_BY_EXEC) { return (STAT_INTERNAL_ERROR);
	} else if (isinf(microseconds)) { return (cm_hard_alarm(STAT_PREP_LINE_MOVE_TIME_IS_INFINITE));
	} else if (isnan(microseconds)) { return (cm_hard_alarm(STAT_PREP_LINE_MOVE_TIME_IS_NAN));
	} else if (microseconds < EPSILON) { return (STAT_MINIMUM_TIME_MOVE_ERROR);
	}

	// setup segment parameters
	// - dda_ticks is the integer number of DDA clock ticks needed to play out the segment
	// - ticks_X_substeps must be exact or errors will build up in the substep accumulators 
	//	 leading to long term accuracy errors (drift)

	st_prep.dda_period = _f_to_period(FREQUENCY_DDA);
	st_prep.dda_ticks = (int32_t)((microseconds / 1000000) * FREQUENCY_DDA);
	st_prep.dda_ticks_X_substeps = st_prep.dda_ticks * DDA_SUBSTEPS;

	// setup motor parameters
	// - skip this motor if there are no new steps. Leave direction value intact.
	// - set the direction; compensate for polarity
	// - the amount to increment the substeb accumulator must be *exactly* the incoming steps 
	//	 times the substep multipler or positional drift will occur

	uint8_t previous_direction;

	for (uint8_t i=0; i<MOTORS; i++) {
        if (fp_ZERO(incoming_steps[i])) { st_prep.m[i].substep_increment = 0; continue;}

		previous_direction = st_prep.m[i].direction;
		st_prep.m[i].direction = ((incoming_steps[i] < 0) ? 1 : 0) ^ st.m[i].polarity;
		st_prep.m[i].direction_change = st_prep.m[i].direction ^ previous_direction;

		st_prep.m[i].substep_increment = fabs(incoming_steps[i] * DDA_SUBSTEPS);

#ifdef __STEP_DIAGNOSTICS
		st_prep.m[i].steps = incoming_steps[i];
		st_prep.m[i].steps_total += incoming_steps[i];
		st_prep.m[i].step_counter_incr = incoming_steps[i] / fabs(incoming_steps[i]); // set to +1 or -1
#endif
	}
#ifdef __STEP_DIAGNOSTICS
	st_prep.segment_number++;
#endif
	st_prep.move_type = MOVE_TYPE_ALINE;
	return (STAT_OK);
}

/*
 * _set_hw_microsteps() - set microsteps in hardware
 *
 *	For now the microsteps is the same as the microsteps (1,2,4,8)
 *	This may change if microstep morphing is implemented.
 */

static void _set_hw_microsteps(const uint8_t motor, const uint8_t microsteps)
{
=======

/* Software interrupts
 *
 * st_request_exec_move() - SW interrupt to request to execute a move
 * _request_load_move()   - SW interrupt to request to load a move
 */

void st_request_exec_move()
{
	if (st_prep.exec_state == PREP_BUFFER_OWNED_BY_EXEC) {	// bother interrupting
		TIMER_EXEC.PER = SWI_PERIOD;
		TIMER_EXEC.CTRLA = STEP_TIMER_ENABLE;			// trigger a LO interrupt
	}
}

static void _request_load_move()
{
	if (st_run.dda_ticks_downcount == 0) {				// bother interrupting
		TIMER_LOAD.PER = SWI_PERIOD;
		TIMER_LOAD.CTRLA = STEP_TIMER_ENABLE;			// trigger a HI interrupt
	} 	// else don't bother to interrupt. You'll just trigger an 
		// interrupt and find out the load routine is not ready for you
}

/*
 * _load_move() - Dequeue move and load into stepper struct
 *
 *	This routine can only be called be called from an ISR at the same or 
 *	higher level as the DDA or dwell ISR. A software interrupt has been 
 *	provided to allow a non-ISR to request a load (see st_request_load_move())
 */

#ifdef __STEP_DIAGNOSTICS
#define SETUP_STEP_COUNTER(motor) (st_run.m[motor].step_counter_incr = st_prep.m[motor].step_counter_incr)
#else
#define SETUP_STEP_COUNTER(motor)
#endif

static void _load_move()
{
	// Be aware that dda_ticks_downcount must equal zero for the loader to run.
	// So the initial load must also have this set to zero as part of initialization
	if (st_run.dda_ticks_downcount != 0) return;					// exit if it's still busy

	if (st_prep.exec_state != PREP_BUFFER_OWNED_BY_LOADER) {		// if there are no moves to load...
		for (uint8_t motor = MOTOR_1; motor < MOTORS; motor++) {
			st_run.m[motor].power_state = MOTOR_START_IDLE_TIMEOUT;	// ...start motor power timeouts
		}
		return;
	}

	// handle aline loads first (most common case)  NB: there are no more lines, only alines
	if (st_prep.move_type == MOVE_TYPE_ALINE) {
		st_run.dda_ticks_downcount = st_prep.dda_ticks;
		st_run.dda_ticks_X_substeps = st_prep.dda_ticks_X_substeps;
		TIMER_DDA.PER = st_prep.dda_period;

		// Setup MOTOR_1

		// These sections are somewhat optimized for execution speed. The whole load operation
		// is supposed to take < 10 uSec (Xmega). Be careful if you mess with this.

		// if() either sets the substep increment value or zeroes it

		if ((st_run.m[MOTOR_1].substep_increment = st_prep.m[MOTOR_1].substep_increment) != 0) {

			// Set the direction bit in hardware
		 	// NB: If motor has 0 steps the direction setting is skipped
			if (st_prep.m[MOTOR_1].direction == 0) 
				PORT_MOTOR_1_VPORT.OUT &= ~DIRECTION_BIT_bm; else 	// CW motion (bit cleared)
				PORT_MOTOR_1_VPORT.OUT |= DIRECTION_BIT_bm;			// CCW motion

			// Compensate for direction change in the accumulator
			if (st_prep.m[MOTOR_1].direction_change == true) {
				st_run.m[MOTOR_1].substep_accumulator = -(st_run.dda_ticks_X_substeps + st_run.m[MOTOR_1].substep_accumulator);
			}

			// Enable the stepper and start motor power management
			PORT_MOTOR_1_VPORT.OUT &= ~MOTOR_ENABLE_BIT_bm;			// energize motor
			st_run.m[MOTOR_1].power_state = MOTOR_RUNNING;			// set power management state
			SETUP_STEP_COUNTER(0);									// setup diagnostic pulse counter

		} else {  // Motor has 0 steps; might need to energize motor for power mode processing
			if (st.m[MOTOR_1].power_mode == MOTOR_IDLE_WHEN_STOPPED) {
				PORT_MOTOR_1_VPORT.OUT &= ~MOTOR_ENABLE_BIT_bm;		// energize motor
				st_run.m[MOTOR_1].power_state = MOTOR_START_IDLE_TIMEOUT;
			}
		}
		st_prep.m[MOTOR_1].steps_record = st_prep.m[MOTOR_1].steps;	// DIAGNOSTIC record of previous ending accumulator
		st_prep.m[MOTOR_1].substep_accum_record = st_run.m[MOTOR_1].substep_accumulator; // DIAGNOSTIC record of previous ending accumulator

		if ((st_run.m[MOTOR_2].substep_increment = st_prep.m[MOTOR_2].substep_increment) != 0) {
			if (st_prep.m[MOTOR_2].direction == 0)
				PORT_MOTOR_2_VPORT.OUT &= ~DIRECTION_BIT_bm; else
				PORT_MOTOR_2_VPORT.OUT |= DIRECTION_BIT_bm;
			if (st_prep.m[MOTOR_2].direction_change == true) st_run.m[MOTOR_2].substep_accumulator = 
				-(st_run.dda_ticks_X_substeps + st_run.m[MOTOR_2].substep_accumulator);
			PORT_MOTOR_2_VPORT.OUT &= ~MOTOR_ENABLE_BIT_bm;
			st_run.m[MOTOR_2].power_state = MOTOR_RUNNING;
			SETUP_STEP_COUNTER(1);
		} else {
			if (st.m[MOTOR_2].power_mode == MOTOR_IDLE_WHEN_STOPPED) {
				PORT_MOTOR_2_VPORT.OUT &= ~MOTOR_ENABLE_BIT_bm;
				st_run.m[MOTOR_2].power_state = MOTOR_START_IDLE_TIMEOUT;
			}
		}
//		st_prep.m[MOTOR_1].steps_record = st_prep.m[MOTOR_1].steps;	// DIAGNOSTIC record of previous ending accumulator
//		st_prep.m[MOTOR_1].substep_accum_record = st_run.m[MOTOR_1].substep_accumulator; // DIAGNOSTIC record of previous ending accumulator


		if ((st_run.m[MOTOR_3].substep_increment = st_prep.m[MOTOR_3].substep_increment) != 0) {
			if (st_prep.m[MOTOR_3].direction == 0)
				PORT_MOTOR_3_VPORT.OUT &= ~DIRECTION_BIT_bm; else
				PORT_MOTOR_3_VPORT.OUT |= DIRECTION_BIT_bm;
			if (st_prep.m[MOTOR_3].direction_change == true) st_run.m[MOTOR_3].substep_accumulator = 
				-(st_run.dda_ticks_X_substeps + st_run.m[MOTOR_3].substep_accumulator);
			PORT_MOTOR_3_VPORT.OUT &= ~MOTOR_ENABLE_BIT_bm;
			st_run.m[MOTOR_3].power_state = MOTOR_RUNNING;
			SETUP_STEP_COUNTER(2);
		} else {
			if (st.m[MOTOR_3].power_mode == MOTOR_IDLE_WHEN_STOPPED) {
				PORT_MOTOR_3_VPORT.OUT &= ~MOTOR_ENABLE_BIT_bm;
				st_run.m[MOTOR_3].power_state = MOTOR_START_IDLE_TIMEOUT;
			}
		}

		if ((st_run.m[MOTOR_4].substep_increment = st_prep.m[MOTOR_4].substep_increment) != 0) {
			if (st_prep.m[MOTOR_4].direction == 0)
				PORT_MOTOR_4_VPORT.OUT &= ~DIRECTION_BIT_bm; else 
				PORT_MOTOR_4_VPORT.OUT |= DIRECTION_BIT_bm;
			if (st_prep.m[MOTOR_4].direction_change == true) st_run.m[MOTOR_4].substep_accumulator = 
				-(st_run.dda_ticks_X_substeps + st_run.m[MOTOR_4].substep_accumulator);
			PORT_MOTOR_4_VPORT.OUT &= ~MOTOR_ENABLE_BIT_bm;
			st_run.m[MOTOR_4].power_state = MOTOR_RUNNING;
			SETUP_STEP_COUNTER(3);
		} else {
			if (st.m[MOTOR_4].power_mode == MOTOR_IDLE_WHEN_STOPPED) {
				PORT_MOTOR_4_VPORT.OUT &= ~MOTOR_ENABLE_BIT_bm;
				st_run.m[MOTOR_4].power_state = MOTOR_START_IDLE_TIMEOUT;
			}
		}

		// perform some first-time initializations if this is a new cycle
		if (st_run.initialized == false) {
			st_run.m[MOTOR_1].substep_accumulator = -st_run.dda_ticks_X_substeps;	
			st_run.m[MOTOR_2].substep_accumulator = -st_run.dda_ticks_X_substeps;	
			st_run.m[MOTOR_3].substep_accumulator = -st_run.dda_ticks_X_substeps;	
			st_run.m[MOTOR_4].substep_accumulator = -st_run.dda_ticks_X_substeps;	
			st_run.initialized = true;
		}

		TIMER_DDA.CTRLA = STEP_TIMER_ENABLE;				// enable the DDA timer

	// handle dwells
	} else if (st_prep.move_type == MOVE_TYPE_DWELL) {
		st_run.dda_ticks_downcount = st_prep.dda_ticks;
		TIMER_DWELL.PER = st_prep.dda_period;				// load dwell timer period
 		TIMER_DWELL.CTRLA = STEP_TIMER_ENABLE;				// enable the dwell timer
	}

	// all other cases drop to here (e.g. Null moves after Mcodes skip to here) 
	st_prep.exec_state = PREP_BUFFER_OWNED_BY_EXEC;			// flip it back
	st_request_exec_move();									// exec and prep next move
}

/* 
 * st_prep_null() - Keeps the loader happy. Otherwise performs no action
 *
 *	Used by M codes, tool and spindle changes
 */

void st_prep_null()
{
	st_prep.move_type = MOVE_TYPE_NULL;
}

/* 
 * st_prep_dwell() 	 - Add a dwell to the move buffer
 */

void st_prep_dwell(double microseconds)
{
	st_prep.move_type = MOVE_TYPE_DWELL;
	st_prep.dda_period = _f_to_period(FREQUENCY_DWELL);
	st_prep.dda_ticks = (uint32_t)((microseconds/1000000) * FREQUENCY_DWELL);
}

/***********************************************************************************
 * st_prep_line() - Prepare the next move for the loader
 *
 *	This function does the math on the next pulse segment and gets it ready for 
 *	the loader. It deals with all the DDA optimizations and timer setups so that
 *	loading can be performed as rapidly as possible. It works in joint space 
 *	(motors) and it works in steps, not length units. All args are provided as 
 *	floats and converted to their appropriate integer types for the loader. 
 *
 * Args:
 *	  - steps[] are signed relative motion in steps (can be non-integer values).
 *	  	Steps[] are defined for each motor (joint). These are *exact* distance 
 *		measurements that must be faithfully reproduced t0 maintain positional accuracy. 
 *		Steps are doubles that are signed for direction and typically have fractional 
 *		values. Motors that are not in the move should be set to 0 steps on input.
 *
 *	  - microseconds - how many microseconds the segment should run. If timing is not 
 *		100% accurate this will affect the move velocity, but not the distance traveled.
 *
 * NOTE:  Many of the expressions are sensitive to casting and execution order to avoid long-term 
 *		  accuracy errors due to floating point round off. One earlier failed attempt was:
 *		    dda_ticks_X_substeps = (uint32_t)((microseconds/1000000) * f_dda * dda_substeps);
 */
stat_t st_prep_line(double incoming_steps[], double microseconds)
{
	// trap conditions that would prevent queueing the line
	if (st_prep.exec_state != PREP_BUFFER_OWNED_BY_EXEC) { return (STAT_INTERNAL_ERROR);
	} else if (isinf(microseconds)) { return (cm_hard_alarm(STAT_PREP_LINE_MOVE_TIME_IS_INFINITE));
	} else if (isnan(microseconds)) { return (cm_hard_alarm(STAT_PREP_LINE_MOVE_TIME_IS_NAN));
	} else if (microseconds < EPSILON) { return (STAT_MINIMUM_TIME_MOVE_ERROR);
	}

	// setup segment parameters
	// - dda_ticks is the integer number of DDA clock ticks needed to play out the segment
	// - ticks_X_substeps must be exact or errors will build up in the substep accumulators 
	//	 leading to long term accuracy errors (drift)

	st_prep.dda_period = _f_to_period(FREQUENCY_DDA);
	st_prep.dda_ticks = (int32_t)((microseconds / 1000000) * FREQUENCY_DDA);
	st_prep.dda_ticks_X_substeps = st_prep.dda_ticks * DDA_SUBSTEPS;

	// setup motor parameters
	// - skip this motor if there are no new steps. Leave direction value intact.
	// - set the direction; compensate for polarity
	// - the amount to increment the substeb accumulator must be *exactly* the incoming steps 
	//	 times the substep multipler or positional drift will occur

	uint8_t previous_direction;

	for (uint8_t i=0; i<MOTORS; i++) {
        if (fp_ZERO(incoming_steps[i])) { st_prep.m[i].substep_increment = 0; continue;}

		previous_direction = st_prep.m[i].direction;
		st_prep.m[i].direction = ((incoming_steps[i] < 0) ? 1 : 0) ^ st.m[i].polarity;
		st_prep.m[i].direction_change = st_prep.m[i].direction ^ previous_direction;

		st_prep.m[i].substep_increment = fabs((incoming_steps[i] + 0.000005) * DDA_SUBSTEPS);

#ifdef __STEP_DIAGNOSTICS
		st_prep.m[i].steps = incoming_steps[i];
		st_prep.m[i].steps_total += incoming_steps[i];
		st_prep.m[i].step_counter_incr = incoming_steps[i] / fabs(incoming_steps[i]); // set to +1 or -1

//		if (i == MOTOR_1) {	// print X axis values
//			printf("%0.6f,%li\n", st_prep.m[i].steps_record, st_prep.m[i].substep_accum_record);
//		}
#endif
	}
#ifdef __STEP_DIAGNOSTICS
	st_prep.segment_number++;
#endif
	st_prep.move_type = MOVE_TYPE_ALINE;
	return (STAT_OK);
}

/*
 * _set_hw_microsteps() - set microsteps in hardware
 *
 *	For now the microsteps is the same as the microsteps (1,2,4,8)
 *	This may change if microstep morphing is implemented.
 */

static void _set_hw_microsteps(const uint8_t motor, const uint8_t microsteps)
{
>>>>>>> 8309ffd0
#ifdef __ARM
	switch (motor) {
		case (MOTOR_1): { motor_1.setMicrosteps(microsteps); break; }
		case (MOTOR_2): { motor_2.setMicrosteps(microsteps); break; }
		case (MOTOR_3): { motor_3.setMicrosteps(microsteps); break; }
		case (MOTOR_4): { motor_4.setMicrosteps(microsteps); break; }
		case (MOTOR_5): { motor_5.setMicrosteps(microsteps); break; }
		case (MOTOR_6): { motor_6.setMicrosteps(microsteps); break; }
	}
#endif //__ARM
#ifdef __AVR
	if (microsteps == 8) {
		hw.st_port[motor]->OUTSET = MICROSTEP_BIT_0_bm;
		hw.st_port[motor]->OUTSET = MICROSTEP_BIT_1_bm;
	} else if (microsteps == 4) {
		hw.st_port[motor]->OUTCLR = MICROSTEP_BIT_0_bm;
		hw.st_port[motor]->OUTSET = MICROSTEP_BIT_1_bm;
	} else if (microsteps == 2) {
		hw.st_port[motor]->OUTSET = MICROSTEP_BIT_0_bm;
		hw.st_port[motor]->OUTCLR = MICROSTEP_BIT_1_bm;
	} else if (microsteps == 1) {
		hw.st_port[motor]->OUTCLR = MICROSTEP_BIT_0_bm;
		hw.st_port[motor]->OUTCLR = MICROSTEP_BIT_1_bm;
	}
#endif // __AVR
}


/***********************************************************************************
 * CONFIGURATION AND INTERFACE FUNCTIONS
 * Functions to get and set variables from the cfgArray table
 ***********************************************************************************/

/*
 * _get_motor() - helper to return motor number as an index or -1 if na
 */

static int8_t _get_motor(const index_t index)
{
	char_t *ptr;
	char_t motors[] = {"123456"};
	char_t tmp[CMD_TOKEN_LEN+1];
	
//	strncpy_P(tmp, cfgArray[index].group, CMD_GROUP_LEN);
	strcpy_P(tmp, cfgArray[index].group);	// assumes group strings in the array are well behaved
	if ((ptr = strchr(motors, tmp[0])) == NULL) {
		return (-1);
	}
	return (ptr - motors);
}

/*
 * _set_motor_steps_per_unit() - what it says
 * This function will need to be rethought if microstep morphing is implemented
 */

static void _set_motor_steps_per_unit(cmdObj_t *cmd) 
{
	uint8_t m = _get_motor(cmd->index);
	st.m[m].steps_per_unit = (360 / (st.m[m].step_angle / st.m[m].microsteps) / st.m[m].travel_rev);
}

stat_t st_set_sa(cmdObj_t *cmd)			// motor step angle
{ 
	set_flt(cmd);
	_set_motor_steps_per_unit(cmd); 
	return(STAT_OK);
}

stat_t st_set_tr(cmdObj_t *cmd)			// motor travel per revolution
{ 
	set_flu(cmd);
	_set_motor_steps_per_unit(cmd); 
	return(STAT_OK);
}

stat_t st_set_mi(cmdObj_t *cmd)			// motor microsteps
{
	if (fp_NE(cmd->value,1) && fp_NE(cmd->value,2) && fp_NE(cmd->value,4) && fp_NE(cmd->value,8)) {
		cmd_conditional_message((const char_t *)"*** WARNING *** Setting non-standard microstep value");
	}
	set_ui8(cmd);							// set it anyway, even if it's unsupported
	_set_motor_steps_per_unit(cmd);
	_set_hw_microsteps(_get_motor(cmd->index), (uint8_t)cmd->value);
	return (STAT_OK);
}

stat_t st_set_pm(cmdObj_t *cmd)			// motor power mode
{ 
	ritorno (set_01(cmd));
	if (fp_ZERO(cmd->value)) { // people asked this setting take effect immediately, hence:
		_energize_motor(_get_motor(cmd->index));
	} else {
		_deenergize_motor(_get_motor(cmd->index));
	}
	return (STAT_OK);
}

stat_t st_set_mt(cmdObj_t *cmd)
{
	st.motor_idle_timeout = min(IDLE_TIMEOUT_SECONDS_MAX, max(cmd->value, IDLE_TIMEOUT_SECONDS_MIN));
	return (STAT_OK);
}

/*
 * st_set_md() - disable motor power
 * st_set_me() - enable motor power
 *
 * Calling me or md with NULL will enable or disable all motors
 * Setting a value of 0 will enable or disable all motors
 * Setting a value from 1 to MOTORS will enable or disable that motor only
 */ 
stat_t st_set_md(cmdObj_t *cmd)	// Make sure this function is not part of initialization --> f00
{
	if (((uint8_t)cmd->value == 0) || (cmd->objtype == TYPE_NULL)) {
		st_deenergize_motors();
	} else {
		_deenergize_motor((uint8_t)cmd->value-1);
	}
	return (STAT_OK);
}

stat_t st_set_me(cmdObj_t *cmd)	// Make sure this function is not part of initialization --> f00
{
	if (((uint8_t)cmd->value == 0) || (cmd->objtype == TYPE_NULL)) {
		st_energize_motors();
	} else {
		_energize_motor((uint8_t)cmd->value-1);
	}
	return (STAT_OK);
}

stat_t st_set_mp(cmdObj_t *cmd)	// motor power level
{
	if (cmd->value < (float)0) cmd->value = 0;
	if (cmd->value > (float)1) cmd->value = 1;
	set_flt(cmd);				// set the value in the motor config struct (st)
	
	uint8_t motor = _get_motor(cmd->index);
	st_run.m[motor].power_level = cmd->value;
	_set_motor_power_level(motor, cmd->value);
	return(STAT_OK);
}

/***********************************************************************************
 * TEXT MODE SUPPORT
 * Functions to print variables from the cfgArray table
 ***********************************************************************************/

#ifdef __TEXT_MODE

static const char msg_units0[] PROGMEM = " in";	// used by generic print functions
static const char msg_units1[] PROGMEM = " mm";
static const char msg_units2[] PROGMEM = " deg";
static const char *const msg_units[] PROGMEM = { msg_units0, msg_units1, msg_units2 };
#define DEGREE_INDEX 2

static const char fmt_me[] PROGMEM = "motors energized\n";
static const char fmt_md[] PROGMEM = "motors de-energized\n";
static const char fmt_mt[] PROGMEM = "[mt]  motor idle timeout%14.2f Sec\n";
static const char fmt_0ma[] PROGMEM = "[%s%s] m%s map to axis%15d [0=X,1=Y,2=Z...]\n";
static const char fmt_0sa[] PROGMEM = "[%s%s] m%s step angle%20.3f%s\n";
static const char fmt_0tr[] PROGMEM = "[%s%s] m%s travel per revolution%9.3f%s\n";
static const char fmt_0mi[] PROGMEM = "[%s%s] m%s microsteps%16d [1,2,4,8]\n";
static const char fmt_0po[] PROGMEM = "[%s%s] m%s polarity%18d [0=normal,1=reverse]\n";
static const char fmt_0pm[] PROGMEM = "[%s%s] m%s power management%10d [0=remain powered,1=power down when idle]\n";
static const char fmt_0mp[] PROGMEM = "[%s%s] m%s motor power level%13.3f [0.000=minimum, 1.000=maximum]\n";

void st_print_mt(cmdObj_t *cmd) { text_print_flt(cmd, fmt_mt);}
void st_print_me(cmdObj_t *cmd) { text_print_nul(cmd, fmt_me);}
void st_print_md(cmdObj_t *cmd) { text_print_nul(cmd, fmt_md);}

static void _print_motor_ui8(cmdObj_t *cmd, const char *format)
{
	fprintf_P(stderr, format, cmd->group, cmd->token, cmd->group, (uint8_t)cmd->value);
}

static void _print_motor_flt_units(cmdObj_t *cmd, const char *format, uint8_t units)
{
	fprintf_P(stderr, format, cmd->group, cmd->token, cmd->group, cmd->value, GET_TEXT_ITEM(msg_units, units));
}

static void _print_motor_flt(cmdObj_t *cmd, const char *format)
{
	fprintf_P(stderr, format, cmd->group, cmd->token, cmd->group, cmd->value);
}

void st_print_ma(cmdObj_t *cmd) { _print_motor_ui8(cmd, fmt_0ma);}
void st_print_sa(cmdObj_t *cmd) { _print_motor_flt_units(cmd, fmt_0sa, DEGREE_INDEX);}
void st_print_tr(cmdObj_t *cmd) { _print_motor_flt_units(cmd, fmt_0tr, cm_get_units_mode(MODEL));}
void st_print_mi(cmdObj_t *cmd) { _print_motor_ui8(cmd, fmt_0mi);}
void st_print_po(cmdObj_t *cmd) { _print_motor_ui8(cmd, fmt_0po);}
void st_print_pm(cmdObj_t *cmd) { _print_motor_ui8(cmd, fmt_0pm);}
void st_print_mp(cmdObj_t *cmd) { _print_motor_flt(cmd, fmt_0mp);}

#endif // __TEXT_MODE
<|MERGE_RESOLUTION|>--- conflicted
+++ resolved
@@ -378,283 +378,6 @@
  * st_request_exec_move()	- SW interrupt to request to execute a move
  * exec_timer interrupt		- interrupt handler for calling exec function
  */
-<<<<<<< HEAD
-
-/* Software interrupts
- *
- * st_request_exec_move() - SW interrupt to request to execute a move
- * _request_load_move()   - SW interrupt to request to load a move
- */
-
-void st_request_exec_move()
-{
-	if (st_prep.exec_state == PREP_BUFFER_OWNED_BY_EXEC) {	// bother interrupting
-		TIMER_EXEC.PER = SWI_PERIOD;
-		TIMER_EXEC.CTRLA = STEP_TIMER_ENABLE;			// trigger a LO interrupt
-	}
-}
-
-static void _request_load_move()
-{
-	if (st_run.dda_ticks_downcount == 0) {				// bother interrupting
-		TIMER_LOAD.PER = SWI_PERIOD;
-		TIMER_LOAD.CTRLA = STEP_TIMER_ENABLE;			// trigger a HI interrupt
-	} 	// else don't bother to interrupt. You'll just trigger an 
-		// interrupt and find out the load routine is not ready for you
-}
-
-/*
- * _load_move() - Dequeue move and load into stepper struct
- *
- *	This routine can only be called be called from an ISR at the same or 
- *	higher level as the DDA or dwell ISR. A software interrupt has been 
- *	provided to allow a non-ISR to request a load (see st_request_load_move())
- */
-
-#ifdef __STEP_DIAGNOSTICS
-#define SETUP_STEP_COUNTER(motor) (st_run.m[motor].step_counter_incr = st_prep.m[motor].step_counter_incr)
-#else
-#define SETUP_STEP_COUNTER(motor)
-#endif
-
-static void _load_move()
-{
-	// Be aware that dda_ticks_downcount must equal zero for the loader to run.
-	// So the initial load must also have this set to zero as part of initialization
-	if (st_run.dda_ticks_downcount != 0) return;					// exit if it's still busy
-
-	if (st_prep.exec_state != PREP_BUFFER_OWNED_BY_LOADER) {		// if there are no moves to load...
-		for (uint8_t motor = MOTOR_1; motor < MOTORS; motor++) {
-			st_run.m[motor].power_state = MOTOR_START_IDLE_TIMEOUT;	// ...start motor power timeouts
-		}
-		return;
-	}
-
-	// handle aline loads first (most common case)  NB: there are no more lines, only alines
-	if (st_prep.move_type == MOVE_TYPE_ALINE) {
-		st_run.dda_ticks_downcount = st_prep.dda_ticks;
-		st_run.dda_ticks_X_substeps = st_prep.dda_ticks_X_substeps;
-		int32_t half_ticks = -(st_run.dda_ticks_X_substeps / 2);		// used for direction chage compensation
-		TIMER_DDA.PER = st_prep.dda_period;
-
-		// Setup MOTOR_1
-
-		// These sections are somewhat optimized for execution speed. The whole load operation
-		// is supposed to take < 10 uSec (Xmega). Be careful if you mess with this.
-
-		// if() either sets the substep increment value or zeroes it
-		if ((st_run.m[MOTOR_1].substep_increment = st_prep.m[MOTOR_1].substep_increment) != 0) {
-
-			// Set the direction bit in hardware
-		 	// NB: If motor has 0 steps the direction setting is skipped
-			if (st_prep.m[MOTOR_1].direction == 0) 
-				PORT_MOTOR_1_VPORT.OUT &= ~DIRECTION_BIT_bm; else 	// CW motion (bit cleared)
-				PORT_MOTOR_1_VPORT.OUT |= DIRECTION_BIT_bm;			// CCW motion
-
-			// Compensate for direction change in the accumulator
-			if (st_prep.m[MOTOR_1].direction_change == true) {
-				if (st_run.m[MOTOR_1].substep_accumulator > half_ticks) {
-					st_run.m[MOTOR_1].substep_accumulator += half_ticks;
-				} else {
-					st_run.m[MOTOR_1].substep_accumulator -= half_ticks;
-				}
-			}
-
-			// Enable the stepper and start motor power management
-			PORT_MOTOR_1_VPORT.OUT &= ~MOTOR_ENABLE_BIT_bm;			// energize motor
-			st_run.m[MOTOR_1].power_state = MOTOR_RUNNING;			// set power management state
-			SETUP_STEP_COUNTER(0);									// setup diagnostic pulse counter
-
-		} else {  // Motor has 0 steps; might need to energize motor for power mode processing
-			if (st.m[MOTOR_1].power_mode == MOTOR_IDLE_WHEN_STOPPED) {
-				PORT_MOTOR_1_VPORT.OUT &= ~MOTOR_ENABLE_BIT_bm;		// energize motor
-				st_run.m[MOTOR_1].power_state = MOTOR_START_IDLE_TIMEOUT;
-			}
-		}
-
-		if ((st_run.m[MOTOR_2].substep_increment = st_prep.m[MOTOR_2].substep_increment) != 0) {
-			if (st_prep.m[MOTOR_2].direction == 0)
-				PORT_MOTOR_2_VPORT.OUT &= ~DIRECTION_BIT_bm; else
-				PORT_MOTOR_2_VPORT.OUT |= DIRECTION_BIT_bm;
-			if (st_prep.m[MOTOR_2].direction_change == true) {
-				if (st_run.m[MOTOR_2].substep_accumulator > half_ticks)
-					st_run.m[MOTOR_2].substep_accumulator += half_ticks; else 
-					st_run.m[MOTOR_2].substep_accumulator -= half_ticks;
-			}
-			PORT_MOTOR_2_VPORT.OUT &= ~MOTOR_ENABLE_BIT_bm;
-			st_run.m[MOTOR_2].power_state = MOTOR_RUNNING;
-			SETUP_STEP_COUNTER(1);
-		} else {
-			if (st.m[MOTOR_2].power_mode == MOTOR_IDLE_WHEN_STOPPED) {
-				PORT_MOTOR_2_VPORT.OUT &= ~MOTOR_ENABLE_BIT_bm;
-				st_run.m[MOTOR_2].power_state = MOTOR_START_IDLE_TIMEOUT;
-			}
-		}
-
-		if ((st_run.m[MOTOR_3].substep_increment = st_prep.m[MOTOR_3].substep_increment) != 0) {
-			if (st_prep.m[MOTOR_3].direction == 0)
-				PORT_MOTOR_3_VPORT.OUT &= ~DIRECTION_BIT_bm; else
-				PORT_MOTOR_3_VPORT.OUT |= DIRECTION_BIT_bm;
-			if (st_prep.m[MOTOR_3].direction_change == true) {
-				if (st_run.m[MOTOR_3].substep_accumulator > half_ticks)
-					st_run.m[MOTOR_3].substep_accumulator += half_ticks; else 
-					st_run.m[MOTOR_3].substep_accumulator -= half_ticks;
-			}
-			PORT_MOTOR_3_VPORT.OUT &= ~MOTOR_ENABLE_BIT_bm;
-			st_run.m[MOTOR_3].power_state = MOTOR_RUNNING;
-			SETUP_STEP_COUNTER(2);
-		} else {
-			if (st.m[MOTOR_3].power_mode == MOTOR_IDLE_WHEN_STOPPED) {
-				PORT_MOTOR_3_VPORT.OUT &= ~MOTOR_ENABLE_BIT_bm;
-				st_run.m[MOTOR_3].power_state = MOTOR_START_IDLE_TIMEOUT;
-			}
-		}
-
-		if ((st_run.m[MOTOR_4].substep_increment = st_prep.m[MOTOR_4].substep_increment) != 0) {
-			if (st_prep.m[MOTOR_4].direction == 0)
-				PORT_MOTOR_4_VPORT.OUT &= ~DIRECTION_BIT_bm; else 
-				PORT_MOTOR_4_VPORT.OUT |= DIRECTION_BIT_bm;
-			if (st_prep.m[MOTOR_4].direction_change == true) {
-				if (st_run.m[MOTOR_4].substep_accumulator > half_ticks)
-					st_run.m[MOTOR_4].substep_accumulator += half_ticks; else 
-					st_run.m[MOTOR_4].substep_accumulator -= half_ticks;
-			}
-			PORT_MOTOR_4_VPORT.OUT &= ~MOTOR_ENABLE_BIT_bm;
-			st_run.m[MOTOR_4].power_state = MOTOR_RUNNING;
-			SETUP_STEP_COUNTER(3);
-		} else {
-			if (st.m[MOTOR_4].power_mode == MOTOR_IDLE_WHEN_STOPPED) {
-				PORT_MOTOR_4_VPORT.OUT &= ~MOTOR_ENABLE_BIT_bm;
-				st_run.m[MOTOR_4].power_state = MOTOR_START_IDLE_TIMEOUT;
-			}
-		}
-
-		// perform some first-time initializations if this is a new cycle
-		if (st_run.initialized == false) {
-			st_run.m[MOTOR_1].substep_accumulator = -st_run.dda_ticks_X_substeps;	
-			st_run.m[MOTOR_2].substep_accumulator = -st_run.dda_ticks_X_substeps;	
-			st_run.m[MOTOR_3].substep_accumulator = -st_run.dda_ticks_X_substeps;	
-			st_run.m[MOTOR_4].substep_accumulator = -st_run.dda_ticks_X_substeps;	
-			st_run.initialized = true;
-		}
-
-		TIMER_DDA.CTRLA = STEP_TIMER_ENABLE;				// enable the DDA timer
-
-	// handle dwells
-	} else if (st_prep.move_type == MOVE_TYPE_DWELL) {
-		st_run.dda_ticks_downcount = st_prep.dda_ticks;
-		TIMER_DWELL.PER = st_prep.dda_period;				// load dwell timer period
- 		TIMER_DWELL.CTRLA = STEP_TIMER_ENABLE;				// enable the dwell timer
-	}
-
-	// all other cases drop to here (e.g. Null moves after Mcodes skip to here) 
-	st_prep.exec_state = PREP_BUFFER_OWNED_BY_EXEC;			// flip it back
-	st_request_exec_move();									// exec and prep next move
-}
-
-/* 
- * st_prep_null() - Keeps the loader happy. Otherwise performs no action
- *
- *	Used by M codes, tool and spindle changes
- */
-
-void st_prep_null()
-{
-	st_prep.move_type = MOVE_TYPE_NULL;
-}
-
-/* 
- * st_prep_dwell() 	 - Add a dwell to the move buffer
- */
-
-void st_prep_dwell(double microseconds)
-{
-	st_prep.move_type = MOVE_TYPE_DWELL;
-	st_prep.dda_period = _f_to_period(FREQUENCY_DWELL);
-	st_prep.dda_ticks = (uint32_t)((microseconds/1000000) * FREQUENCY_DWELL);
-}
-
-/***********************************************************************************
- * st_prep_line() - Prepare the next move for the loader
- *
- *	This function does the math on the next pulse segment and gets it ready for 
- *	the loader. It deals with all the DDA optimizations and timer setups so that
- *	loading can be performed as rapidly as possible. It works in joint space 
- *	(motors) and it works in steps, not length units. All args are provided as 
- *	floats and converted to their appropriate integer types for the loader. 
- *
- * Args:
- *	  - steps[] are signed relative motion in steps (can be non-integer values).
- *	  	Steps[] are defined for each motor (joint). These are *exact* distance 
- *		measurements that must be faithfully reproduced t0 maintain positional accuracy. 
- *		Steps are doubles that are signed for direction and typically have fractional 
- *		values. Motors that are not in the move should be set to 0 steps on input.
- *
- *	  - microseconds - how many microseconds the segment should run. If timing is not 
- *		100% accurate this will affect the move velocity, but not the distance traveled.
- *
- * NOTE:  Many of the expressions are sensitive to casting and execution order to avoid long-term 
- *		  accuracy errors due to floating point round off. One earlier failed attempt was:
- *		    dda_ticks_X_substeps = (uint32_t)((microseconds/1000000) * f_dda * dda_substeps);
- */
-stat_t st_prep_line(double incoming_steps[], double microseconds)
-{
-	// trap conditions that would prevent queueing the line
-	if (st_prep.exec_state != PREP_BUFFER_OWNED_BY_EXEC) { return (STAT_INTERNAL_ERROR);
-	} else if (isinf(microseconds)) { return (cm_hard_alarm(STAT_PREP_LINE_MOVE_TIME_IS_INFINITE));
-	} else if (isnan(microseconds)) { return (cm_hard_alarm(STAT_PREP_LINE_MOVE_TIME_IS_NAN));
-	} else if (microseconds < EPSILON) { return (STAT_MINIMUM_TIME_MOVE_ERROR);
-	}
-
-	// setup segment parameters
-	// - dda_ticks is the integer number of DDA clock ticks needed to play out the segment
-	// - ticks_X_substeps must be exact or errors will build up in the substep accumulators 
-	//	 leading to long term accuracy errors (drift)
-
-	st_prep.dda_period = _f_to_period(FREQUENCY_DDA);
-	st_prep.dda_ticks = (int32_t)((microseconds / 1000000) * FREQUENCY_DDA);
-	st_prep.dda_ticks_X_substeps = st_prep.dda_ticks * DDA_SUBSTEPS;
-
-	// setup motor parameters
-	// - skip this motor if there are no new steps. Leave direction value intact.
-	// - set the direction; compensate for polarity
-	// - the amount to increment the substeb accumulator must be *exactly* the incoming steps 
-	//	 times the substep multipler or positional drift will occur
-
-	uint8_t previous_direction;
-
-	for (uint8_t i=0; i<MOTORS; i++) {
-        if (fp_ZERO(incoming_steps[i])) { st_prep.m[i].substep_increment = 0; continue;}
-
-		previous_direction = st_prep.m[i].direction;
-		st_prep.m[i].direction = ((incoming_steps[i] < 0) ? 1 : 0) ^ st.m[i].polarity;
-		st_prep.m[i].direction_change = st_prep.m[i].direction ^ previous_direction;
-
-		st_prep.m[i].substep_increment = fabs(incoming_steps[i] * DDA_SUBSTEPS);
-
-#ifdef __STEP_DIAGNOSTICS
-		st_prep.m[i].steps = incoming_steps[i];
-		st_prep.m[i].steps_total += incoming_steps[i];
-		st_prep.m[i].step_counter_incr = incoming_steps[i] / fabs(incoming_steps[i]); // set to +1 or -1
-#endif
-	}
-#ifdef __STEP_DIAGNOSTICS
-	st_prep.segment_number++;
-#endif
-	st_prep.move_type = MOVE_TYPE_ALINE;
-	return (STAT_OK);
-}
-
-/*
- * _set_hw_microsteps() - set microsteps in hardware
- *
- *	For now the microsteps is the same as the microsteps (1,2,4,8)
- *	This may change if microstep morphing is implemented.
- */
-
-static void _set_hw_microsteps(const uint8_t motor, const uint8_t microsteps)
-{
-=======
 
 /* Software interrupts
  *
@@ -926,7 +649,6 @@
 
 static void _set_hw_microsteps(const uint8_t motor, const uint8_t microsteps)
 {
->>>>>>> 8309ffd0
 #ifdef __ARM
 	switch (motor) {
 		case (MOTOR_1): { motor_1.setMicrosteps(microsteps); break; }
