<<<<<<< HEAD
/*
 * stepper.h - stepper motor interface
 * This file is part of TinyG project
 *
 * Copyright (c) 2010 - 2013 Alden S. Hart, Jr.
 * Copyright (c) 2013 Robert Giseburt
 *
 * This file ("the software") is free software: you can redistribute it and/or modify
 * it under the terms of the GNU General Public License, version 2 as published by the
 * Free Software Foundation. You should have received a copy of the GNU General Public
 * License, version 2 along with the software.  If not, see <http://www.gnu.org/licenses/>.
 *
 * As a special exception, you may use this file as part of a software library without
 * restriction. Specifically, if other files instantiate templates or use macros or
 * inline functions from this file, or you compile this file and link it with  other
 * files to produce an executable, this file does not by itself cause the resulting
 * executable to be covered by the GNU General Public License. This exception does not
 * however invalidate any other reasons why the executable file might be covered by the
 * GNU General Public License.
 *
 * THE SOFTWARE IS DISTRIBUTED IN THE HOPE THAT IT WILL BE USEFUL, BUT WITHOUT ANY
 * WARRANTY OF ANY KIND, EXPRESS OR IMPLIED, INCLUDING BUT NOT LIMITED TO THE WARRANTIES
 * OF MERCHANTABILITY, FITNESS FOR A PARTICULAR PURPOSE AND NONINFRINGEMENT. IN NO EVENT
 * SHALL THE AUTHORS OR COPYRIGHT HOLDERS BE LIABLE FOR ANY CLAIM, DAMAGES OR OTHER
 * LIABILITY, WHETHER IN AN ACTION OF CONTRACT, TORT OR OTHERWISE, ARISING FROM, OUT OF
 * OR IN CONNECTION WITH THE SOFTWARE OR THE USE OR OTHER DEALINGS IN THE SOFTWARE.
 */
/* 
 *	Coordinated motion (line drawing) is performed using a classic Bresenham DDA. 
 *	A number of additional steps are taken to optimize interpolation and pulse train
 *	timing accuracy to minimize pulse jitter and make for very smooth motion and surface
 *	finish.
 *
 *    - The DDA is not used as a 'ramp' for acceleration management. Accel is computed 
 *		upstream in the motion planner as 3rd order (controlled jerk) equations. These
 *		generate accel/decel segments that rae passed to the DDA for step output.
 *
 *	  - The DDA accepts and processes fractional motor steps as floating point (doubles) 
 *		from the planner. Steps do not need to be whole numbers, and are not expected to be. 
 *		The step values are converted to integer by multiplying by a fixed-point precision 
 *		(DDA_SUBSTEPS, 100000). Rounding is performed to avoid a truncation bias.
 *
 *		If you enable the step diagnostics you will see that the planner and exec functions
 *		accurately generate the right number of fractional steps for the move during the 
 *		accel/cruise/decel phases. The theoretical value and the calculated value collected
 *		in steps_total agree to within 0.0001% or better.
 *
 *    - Constant Rate DDA clock: The DDA runs at a constant, maximum rate for every 
 *		segment regardless of actual step rate required. This means that the DDA clock 
 *		is not tuned to the step rate (or a multiple) of the major axis, as is typical
 *		for most DDAs. Running the DDA flat out might appear to be "wasteful", but it ensures 
 *		that the best aliasing results are achieved.
 *
 *		The observation is that TinyG is a hard real-time system in which every clock cycle 
 *		is knowable and can be accounted for. So if the system is capable of sustaining
 *		max pulse rate for the fastest move, it's capable of sustaining this rate for any
 *		move. So we just run it flat out and get the best pulse resolution for all moves. 
 *		If we were running from batteries or otherwise cared about the energy budget we 
 *		might not be so cavalier about this.
 *
 *		At 50 KHz constant clock rate we have 20 uSec between pulse timer (DDA) interrupts. 
 *		On the Xmega we consume <10 uSec in the interrupt - a whopping 50% of available cycles 
 *		going into pulse generation. On the ARM this is less of an issue, and we run a 
 *		100 Khz (or higher) pulse rate.
 *
 *    - Pulse timing is also helped by minimizing the time spent loading the next move 
 *		segment. The time budget for the load is less than the time remaining before the 
 *		next DDA clock tick. This means that the load must take < 10 uSec or the time  
 *		between pulses will stretch out when changing segments. This does not affect 
 *		positional accuracy but it would affect jitter and smoothness. To this end as much 
 *		as possible about that move is pre-computed during move execution (prep cycles). 
 *		Also, all moves are loaded from the DDA interrupt level (HI), avoiding the need 
 *		for mutual exclusion locking or volatiles (which slow things down).
 */
/* 
 **** Move generation overview and timing illustration ****
 *
 *	This ASCII art illustrates a 4 segment move to show stepper sequencing timing.
 *
 *    LOAD/STEP (~5000uSec)          [L1][segment1][L2][segment2][L3][segment3][L4][segment4][Lb1]
 *    PREP (100 uSec)            [P1]       [P2]          [P3]          [P4]          [Pb1]
 *    EXEC (400 uSec)         [EXEC1]    [EXEC2]       [EXEC3]       [EXEC4]       [EXECb1]
 *    PLAN (<4ms)  [planmoveA][plan move B][plan move C][plan move D][plan move E] etc.
 *
 *	The move begins with the planner PLANning move A [planmoveA]. When this is done the 
 *	computations for the first segment of move A's S curve are performed by the planner 
 *	runtime, EXEC1. The runtime computes the number of segments and the segment-by-segment 
 *	accelerations and decelerations for the move. Each call to EXEC generates the values 
 *	for the next segment to be run. Once the move is running EXEC is executed as a 
 *	callback from the step loader.
 *
 *	When the runtime calculations are done EXEC calls the segment PREParation function [P1].
 *	PREP turns the EXEC results into values needed for the loader and does some encoder work.
 *	The combined exec and prep take about 400 uSec. 
 *
 *	PREP takes care of heavy numerics and other cycle-intesive operations so the step loader 
 *	L1 can run as fast as possible. The time budget for LOAD is about 10 uSec. In the diagram, 
 *	when P1 is done segment 1 is loaded into the stepper runtime [L1]
 *
 *	Once the segment is loaded it will pulse out steps for the duration of the segment. 
 *	Segment timing can vary, but segments take around 5 Msec to pulse out, which is 250 DDA 
 *	ticks at a 50 KHz step clock.
 *
 *	Now the move is pulsing out segment 1 (at HI interrupt level). Once the L1 loader is 
 *	finished it invokes the exec function for the next segment (at LO interrupt level).
 *	[EXEC2] and [P2] compute and prepare the segment 2 for the loader so it can be loaded 
 *	as soon as segment 1 is complete [L2]. When move A is done EXEC pulls the next move 
 *	(moveB) from the planner queue, The process repeats until there are no more segments or moves.
 *
 *	While all this is happening subsequent moves (B, C, and D) are being planned in background. 
 *	As long as a move takes less than the segment times (5ms x N) the timing budget is satisfied,
 *
 *	A few things worth noting:
 *	  -	This scheme uses 2 interrupt levels and background, for 3 levels of execution:
 *		- STEP pulsing and LOADs occur at HI interrupt level
 *		- EXEC and PREP occur at LO interrupt level (leaving MED int level for serial IO)
 *		- move PLANning occurs in background and is managed by the controller
 *
 *	  -	Because of the way the timing is laid out there is no contention for resources between
 *		the STEP, LOAD, EXEC, and PREP phases. PLANing is similarly isolated. Very few volatiles 
 *		or mutexes are needed, which makes the code simpler and faster. With the exception of 
 *		the actual values used in step generation (which runs continuously) you can count on 
 *		LOAD, EXEC, PREP and PLAN not stepping on each other's variables.
 */
/**** Line planning and execution (in more detail) ****
 *
 *	Move planning, execution and pulse generation takes place at 3 levels:
 *
 *	Move planning occurs in the main-loop. The canonical machine calls the planner to 
 *	generate lines, arcs, dwells, synchronous stop/starts, and any other cvommand that 
 *	needs to be syncronized wsith motion. The planner module generates blocks (bf's) 
 *	that hold parameters for lines and the other move types. The blocks are backplanned 
 *	to join lines and to take dwells and stops into account. ("plan" stage).
 *
 *	Arc movement is planned above the line planner. The arc planner generates short 
 *	lines that are passed to the line planner.
 *
 *	Once lines are planned the must be broken up into "segments" of about 5 milliseconds
 *	to be run. These segments are how S curves are generated. This is the job of the move 
 *	runtime (aka. exec or mr).
 *
 *	Move execution and load prep takes place at the LOW interrupt level. Move execution 
 *	generates the next acceleration, cruise, or deceleration segment for planned lines, 
 *	or just transfers parameters needed for dwells and stops. This layer also prepares 
 *	segments for loading by pre-calculating the values needed by the DDA and converting 
 *	the segment into parameters that can be directly loaded into the steppers ("exec" 
 *	and "prep" stages).
 *
 *	Pulse train generation takes place at the HI interrupt level. The stepper DDA fires 
 *	timer interrupts that generate the stepper pulses. This level also transfers new 
 *	stepper parameters once each pulse train ("segment") is complete ("load" and "run" stages). 
 */
/* 	What happens when the pulse generator is done with the current pulse train (segment) 
 *	is a multi-stage "pull" queue that looks like this:
 *
 *	As long as the steppers are running the sequence of events is:
 *
 *	  - The stepper interrupt (HI) runs the DDA to generate a pulse train for the 
 *		current move. This runs for the length of the pulse train currently executing 
 *		- the "segment", usually 5ms worth of pulses
 *
 *	  - When the current segment is finished the stepper interrupt LOADs the next segment 
 *		from the prep buffer, reloads the timers, and starts the next segment. At the end 
 *		of the load the stepper interrupt routine requests an "exec" of the next move in 
 *		order to prepare for the next load operation. It does this by calling the exec 
 *		using a software interrupt (actually a timer, since that's all we've got).
 *
 *	  - As a result of the above, the EXEC handler fires at the LO interrupt level. It 
 *		computes the next accel/decel or cruise (body) segment for the current move 
 *		(i.e. the move in the planner's runtime buffer) by calling back to the exec 
 *		routine in planner.c. If there are no more segments to run for the move the 
 *		exec first gets the next buffer in the planning queue and begins execution.
 *
 *		In some cases the mext "move" is not actually a move, but a dewll, stop, IO 
 *		operation (e.g. M5). In this case it executes the requested operation, and may 
 *		attempt to get the next buffer from the planner when its done.
 *
 *	  - Once the segment has been computed the exec handler finshes up by running the 
 *		PREP routine in stepper.c. This computes the DDA values and gets the segment 
 *		into the prep buffer - and ready for the next LOAD operation.
 *
 *	  - The main loop runs in background to receive gcode blocks, parse them, and send 
 *		them to the planner in order to keep the planner queue full so that when the 
 *		planner's runtime buffer completes the next move (a gcode block or perhaps an 
 *		arc segment) is ready to run.
 *
 *	If the steppers are not running the above is similar, except that the exec is 
 *	invoked from the main loop by the software interrupt, and the stepper load is 
 *	invoked from the exec by another software interrupt.
 */
/*	Control flow can be a bit confusing. This is a typical sequence for planning 
 *	executing, and running an acceleration planned line:
 *
 *	 1  planner.mp_aline() is called, which populates a planning buffer (bf) 
 *		and back-plans any pre-existing buffers.
 *
 *	 2  When a new buffer is added _mp_queue_write_buffer() tries to invoke
 *	    execution of the move by calling stepper.st_request_exec_move(). 
 *
 *	 3a If the steppers are running this request is ignored.
 *	 3b If the steppers are not running this will set a timer to cause an 
 *		EXEC "software interrupt" that will ultimately call st_exec_move().
 *
 *   4  At this point a call to _exec_move() is made, either by the 
 *		software interrupt from 3b, or once the steppers finish running 
 *		the current segment and have loaded the next segment. In either 
 *		case the call is initated via the EXEC software interrupt which 
 *		causes _exec_move() to run at the MEDium interupt level.
 *		 
 *	 5	_exec_move() calls back to planner.mp_exec_move() which generates 
 *		the next segment using the mr singleton.
 *
 *	 6	When this operation is complete mp_exec_move() calls the appropriate
 *		PREP routine in stepper.c to derive the stepper parameters that will 
 *		be needed to run the move - in this example st_prep_line().
 *
 *	 7	st_prep_line() generates the timer and DDA values and stages these into 
 *		the prep structure (sp) - ready for loading into the stepper runtime struct
 *
 *	 8	stepper.st_prep_line() returns back to planner.mp_exec_move(), which 
 *		frees the planning buffer (bf) back to the planner buffer pool if the 
 *		move is complete. This is done by calling _mp_request_finalize_run_buffer()
 *
 *	 9	At this point the MED interrupt is complete, but the planning buffer has 
 *		not actually been returned to the pool yet. The buffer will be returned
 *		by the main-loop prior to testing for an available write buffer in order
 *		to receive the next Gcode block. This handoff prevents possible data 
 *		conflicts between the interrupt and main loop.
 *
 *	10	The final step in the sequence is _load_move() requesting the next 
 *		segment to be executed and prepared by calling st_request_exec() 
 *		- control goes back to step 4.
 *
 *	Note: For this to work you have to be really careful about what structures
 *	are modified at what level, and use volatiles where necessary.
 */
/* Partial steps and phase angle compensation
 *
 *	The DDA accepts partial steps as input. Fractional steps are managed by the 
 *	sub-step value as explained elsewhere. The fraction initially loaded into 
 *	the DDA and the remainder left at the end of a move (the "residual") can
 *	be thought of as a phase angle value for the DDA accumulation. Each 360
 *	degrees of phase angle results in a step being generated. 
 */
#ifndef STEPPER_H_ONCE
#define STEPPER_H_ONCE

// enable debug diagnostics
//#define __STEP_DIAGNOSTICS	// Uncomment this only for debugging. Steals valuable cycles.

/*********************************
 * Stepper configs and constants *
 *********************************/
//See hardware.h for platform specific stepper definitions

// Currently there is no distinction between IDLE and OFF (DEENERGIZED)
// In the future IDLE will be powered at a low, torque-maintaining current

enum stMotorPowerState {			// used w/start and stop flags to sequence motor power
	MOTOR_OFF = 0,					// motor is stopped and deenergized
	MOTOR_IDLE,						// motor is stopped and may be partially energized for torque maintenance
	MOTOR_TIME_IDLE_TIMEOUT,		// run idle timeout
	MOTOR_START_IDLE_TIMEOUT,		// transitional state to start idle timers
	MOTOR_STOPPED,					// motor is stopped and fully energized
	MOTOR_RUNNING					// motor is running (and fully energized)
};

enum stStepperPowerMode {
	MOTOR_ENERGIZED_DURING_CYCLE=0,	// motor is fully powered during cycles
	MOTOR_IDLE_WHEN_STOPPED,		// idle motor shortly after it's stopped - even in cycle
	MOTOR_POWER_REDUCED_WHEN_IDLE,	// enable Vref current reduction (not implemented yet)
	DYNAMIC_MOTOR_POWER				// adjust motor current with velocity (not implemented yet)
};

enum stPrepBufferState {
	PREP_BUFFER_OWNED_BY_LOADER = 0,// staging buffer is ready for load
	PREP_BUFFER_OWNED_BY_EXEC		// staging buffer is being loaded
};

// Stepper power management settings
// Min/Max timeouts allowed for motor disable. Allow for inertial stop; must be non-zero
#define IDLE_TIMEOUT_SECONDS_MIN 	(double)0.1		// seconds !!! SHOULD NEVER BE ZERO !!!
#define IDLE_TIMEOUT_SECONDS_MAX	(double)4294967	// (4294967295/1000) -- for conversion to uint32_t
#define IDLE_TIMEOUT_SECONDS 		(double)0.1		// seconds in DISABLE_AXIS_WHEN_IDLE mode

/* DDA substepping
 * 	DDA_SUBSTEPS sets the amount of fractional precision for substepping in the DDA.
 *	Substepping is a fixed.point substitute allowing integer math (rather than FP) to be
 *	used in the pulse generation (DDA) and make pulse timing interpolation more accurate. 
 *	The loss of number range implies that the overall maximum length move is shortened 
 *	(which is true), but this is compensated for the fact that long moves are broken up 
 *	into a series of short moves (5 ms) by the planner so that feed holds and overrides 
 *	can interrupt a long move.
 *
 *	This value is set for maximum accuracy; best not to mess with this.
 */
#define DDA_SUBSTEPS (double)5000000	// 5,000,000 accumulates substeps to max decimal places
//#define DDA_SUBSTEPS (double)100000	// 100,000 accumulates substeps to 6 decimal places

/*
 * Stepper control structures
 *
 *	There are 4 sets of structures involved in this operation;
 *
 *	data structure:						static to:		runs at:
 *	  mpBuffer planning buffers (bf)	  planner.c		  main loop
 *	  mrRuntimeSingleton (mr)			  planner.c		  MED ISR
 *	  stPrepSingleton (sp)				  stepper.c		  MED ISR
 *	  stRunSingleton (st)				  stepper.c		  HI ISR
 *  
 *	Care has been taken to isolate actions on these structures to the 
 *	execution level in which they run and to use the minimum number of 
 *	volatiles in these structures. This allows the compiler to optimize
 *	the stepper inner-loops better.
 */

// Motor config structure

typedef struct stConfigMotor {		// per-motor configs
	uint8_t	motor_map;				// map motor to axis
  	uint8_t microsteps;				// microsteps to apply for each axis (ex: 8)
	uint8_t polarity;				// 0=normal polarity, 1=reverse motor direction
 	uint8_t power_mode;				// See stepper.h for enum
	float power_level;				// set 0.000 to 1.000 for PMW vref setting
	float step_angle;				// degrees per whole step (ex: 1.8)
	float travel_rev;				// mm or deg of travel per motor revolution
	float steps_per_unit;			// microsteps per mm (or degree) of travel
	float units_per_step;			// mm or degrees of travel per microstep
} stConfigMotor_t;

typedef struct stConfig {			// stepper configs
	float motor_idle_timeout;		// seconds before setting motors to idle current (currently this is OFF)
	stConfigMotor_t mot[MOTORS];	// settings for motors 1-4
} stConfig_t;

// Motor runtime structure. Used exclusively by step generation ISR (HI)

typedef struct stRunMotor { 		// one per controlled motor
	uint32_t substep_increment;		// total steps in axis times substeps factor
	int32_t substep_accumulator;	// DDA phase angle accumulator
	float power_level;				// power level for this segment (ARM only)
	uint8_t power_state;			// state machine for managing motor power
	uint32_t power_systick;			// sys_tick for next motor power state transition
} stRunMotor_t;

typedef struct stRunSingleton {		// Stepper static values and axis parameters
	uint16_t magic_start;			// magic number to test memory integrity	
//	uint8_t last_segment_flagged;	// flag from PREP to use during STEP
	uint32_t dda_ticks_downcount;	// tick down-counter (unscaled)
	uint32_t dda_ticks_X_substeps;	// ticks multiplied by scaling factor
	stRunMotor_t mot[MOTORS];		// runtime motor structures
	uint16_t magic_end;
} stRunSingleton_t;

// Motor prep structure. Used by exec/prep ISR (MED) and read-only during load
// Must be careful about volatiles in this one

typedef struct stPrepMotor {
	int8_t step_sign;				// set to +1 or -1 for encoders
	int8_t direction;				// travel direction corrected for polarity
	uint8_t direction_change;		// set true if direction changed
	uint32_t substep_increment; 	// total steps in axis times substep factor
} stPrepMotor_t;

typedef struct stPrepSingleton {
	uint16_t magic_start;			// magic number to test memory integrity	
	volatile uint8_t exec_state;	// move execution state 
	uint8_t move_type;				// move type
	uint8_t cycle_start;			// new cycle: reset steppers
	uint8_t last_segment;		// flag from EXEC signalling last segment of a move
//	uint8_t last_segment_done;		// signals last segment has finished

	uint16_t dda_period;			// DDA or dwell clock period setting
	uint32_t dda_ticks;				// DDA or dwell ticks for the move
	uint32_t dda_ticks_X_substeps;	// DDA ticks scaled by substep factor
	stPrepMotor_t mot[MOTORS];		// prep time motor structs
	uint16_t magic_end;
} stPrepSingleton_t;

extern stConfig_t st_cfg;			// only the config struct is exposed. The rest are private

/**** FUNCTION PROTOTYPES ****/

void stepper_init(void);
uint8_t stepper_isbusy(void);
void st_cycle_start(void);
void st_cycle_end(void);
stat_t st_assertions(void);

void st_energize_motors(void);
void st_deenergize_motors(void);
void st_set_motor_power(const uint8_t motor);
stat_t st_motor_power_callback(void);

void st_request_exec_move(void);
void st_prep_null(void);
void st_prep_dwell(double microseconds);
stat_t st_prep_line(float steps[], float microseconds, uint8_t last_segment_flagged);

stat_t st_set_sa(cmdObj_t *cmd);
stat_t st_set_tr(cmdObj_t *cmd);
stat_t st_set_mi(cmdObj_t *cmd);
stat_t st_set_pm(cmdObj_t *cmd);
stat_t st_set_mt(cmdObj_t *cmd);
stat_t st_set_md(cmdObj_t *cmd);
stat_t st_set_me(cmdObj_t *cmd);
stat_t st_set_mp(cmdObj_t *cmd);
stat_t st_clc(cmdObj_t *cmd);

#ifdef __TEXT_MODE

	void st_print_mt(cmdObj_t *cmd);
	void st_print_me(cmdObj_t *cmd);
	void st_print_md(cmdObj_t *cmd);
	void st_print_ma(cmdObj_t *cmd);
	void st_print_sa(cmdObj_t *cmd);
	void st_print_tr(cmdObj_t *cmd);
	void st_print_mi(cmdObj_t *cmd);
	void st_print_po(cmdObj_t *cmd);
	void st_print_pm(cmdObj_t *cmd);
	void st_print_mp(cmdObj_t *cmd);

#else

	#define st_print_mt tx_print_stub
	#define st_print_me tx_print_stub
	#define st_print_md tx_print_stub
	#define st_print_ma tx_print_stub
	#define st_print_sa tx_print_stub
	#define st_print_tr tx_print_stub
	#define st_print_mi tx_print_stub
	#define st_print_po tx_print_stub
	#define st_print_pm tx_print_stub
	#define st_print_mp tx_print_stub

#endif // __TEXT_MODE

#endif	// End of include guard: STEPPER_H_ONCE
=======
/*
 * stepper.h - stepper motor interface
 * This file is part of TinyG project
 *
 * Copyright (c) 2010 - 2013 Alden S. Hart, Jr.
 * Copyright (c) 2013 Robert Giseburt
 *
 * This file ("the software") is free software: you can redistribute it and/or modify
 * it under the terms of the GNU General Public License, version 2 as published by the
 * Free Software Foundation. You should have received a copy of the GNU General Public
 * License, version 2 along with the software.  If not, see <http://www.gnu.org/licenses/>.
 *
 * As a special exception, you may use this file as part of a software library without
 * restriction. Specifically, if other files instantiate templates or use macros or
 * inline functions from this file, or you compile this file and link it with  other
 * files to produce an executable, this file does not by itself cause the resulting
 * executable to be covered by the GNU General Public License. This exception does not
 * however invalidate any other reasons why the executable file might be covered by the
 * GNU General Public License.
 *
 * THE SOFTWARE IS DISTRIBUTED IN THE HOPE THAT IT WILL BE USEFUL, BUT WITHOUT ANY
 * WARRANTY OF ANY KIND, EXPRESS OR IMPLIED, INCLUDING BUT NOT LIMITED TO THE WARRANTIES
 * OF MERCHANTABILITY, FITNESS FOR A PARTICULAR PURPOSE AND NONINFRINGEMENT. IN NO EVENT
 * SHALL THE AUTHORS OR COPYRIGHT HOLDERS BE LIABLE FOR ANY CLAIM, DAMAGES OR OTHER
 * LIABILITY, WHETHER IN AN ACTION OF CONTRACT, TORT OR OTHERWISE, ARISING FROM, OUT OF
 * OR IN CONNECTION WITH THE SOFTWARE OR THE USE OR OTHER DEALINGS IN THE SOFTWARE.
 */
/* 
 *	Coordinated motion (line drawing) is performed using a classic Bresenham DDA. 
 *	A number of additional steps are taken to optimize interpolation and pulse train
 *	timing accuracy to minimize pulse jitter and make for very smooth motion and surface
 *	finish.
 *
 *    - The DDA is not used as a 'ramp' for acceleration management. Accel is computed 
 *		upstream in the motion planner as 3rd order (controlled jerk) equations. These
 *		generate accel/decel segments that are passed to the DDA for step output.
 *
 *	  - The DDA accepts and processes fractional motor steps as floating point nuymbers 
 *		from the planner. Steps do not need to be whole numbers, and are not expected to be. 
 *		The step values are converted to integer by multiplying by a fixed-point precision 
 *		(DDA_SUBSTEPS, 100000). Rounding is performed to avoid a truncation bias.
 *
 *    - Constant Rate DDA clock: The DDA runs at a constant, maximum rate for every 
 *		segment regardless of actual step rate required. This means that the DDA clock 
 *		is not tuned to the step rate (or a multiple) of the major axis, as is typical
 *		for most DDAs. Running the DDA flat out might appear to be "wasteful", but it ensures 
 *		that the best aliasing results are achieved, and is part of maintaining step accuracy 
 *		across motion segments.
 *
 *		The observation is that TinyG is a hard real-time system in which every clock cycle 
 *		is knowable and can be accounted for. So if the system is capable of sustaining
 *		max pulse rate for the fastest move, it's capable of sustaining this rate for any
 *		move. So we just run it flat out and get the best pulse resolution for all moves. 
 *		If we were running from batteries or otherwise cared about the energy budget we 
 *		might not be so cavalier about this.
 *
 *		At 50 KHz constant clock rate we have 20 uSec between pulse timer (DDA) interrupts. 
 *		On the Xmega we consume <10 uSec in the interrupt - a whopping 50% of available cycles 
 *		going into pulse generation. On the ARM this is less of an issue, and we run a 
 *		100 Khz (or higher) pulse rate.
 *
 *    - Pulse timing is also helped by minimizing the time spent loading the next move 
 *		segment. The time budget for the load is less than the time remaining before the 
 *		next DDA clock tick. This means that the load must take < 10 uSec or the time  
 *		between pulses will stretch out when changing segments. This does not affect 
 *		positional accuracy but it would affect jitter and smoothness. To this end as much 
 *		as possible about that move is pre-computed during move execution (prep cycles). 
 *		Also, all moves are loaded from the DDA interrupt level (HI), avoiding the need 
 *		for mutual exclusion locking or volatiles (which slow things down).
 */
/* 
 **** Move generation overview and timing illustration ****
 *
 *	This ASCII art illustrates a 4 segment move to show stepper sequencing timing.
 *
 *    LOAD/STEP (~5000uSec)          [L1][segment1][L2][segment2][L3][segment3][L4][segment4][Lb1]
 *    PREP (100 uSec)            [P1]       [P2]          [P3]          [P4]          [Pb1]
 *    EXEC (400 uSec)         [EXEC1]    [EXEC2]       [EXEC3]       [EXEC4]       [EXECb1]
 *    PLAN (<4ms)  [planmoveA][plan move B][plan move C][plan move D][plan move E] etc.
 *
 *	The move begins with the planner PLANning move A [planmoveA]. When this is done the 
 *	computations for the first segment of move A's S curve are performed by the planner 
 *	runtime, EXEC1. The runtime computes the number of segments and the segment-by-segment 
 *	accelerations and decelerations for the move. Each call to EXEC generates the values 
 *	for the next segment to be run. Once the move is running EXEC is executed as a 
 *	callback from the step loader.
 *
 *	When the runtime calculations are done EXEC calls the segment PREParation function [P1].
 *	PREP turns the EXEC results into values needed for the loader and does some encoder work.
 *	The combined exec and prep take about 400 uSec. 
 *
 *	PREP takes care of heavy numerics and other cycle-intesive operations so the step loader 
 *	L1 can run as fast as possible. The time budget for LOAD is about 10 uSec. In the diagram, 
 *	when P1 is done segment 1 is loaded into the stepper runtime [L1]
 *
 *	Once the segment is loaded it will pulse out steps for the duration of the segment. 
 *	Segment timing can vary, but segments take around 5 Msec to pulse out, which is 250 DDA 
 *	ticks at a 50 KHz step clock.
 *
 *	Now the move is pulsing out segment 1 (at HI interrupt level). Once the L1 loader is 
 *	finished it invokes the exec function for the next segment (at LO interrupt level).
 *	[EXEC2] and [P2] compute and prepare the segment 2 for the loader so it can be loaded 
 *	as soon as segment 1 is complete [L2]. When move A is done EXEC pulls the next move 
 *	(moveB) from the planner queue, The process repeats until there are no more segments or moves.
 *
 *	While all this is happening subsequent moves (B, C, and D) are being planned in background. 
 *	As long as a move takes less than the segment times (5ms x N) the timing budget is satisfied,
 *
 *	A few things worth noting:
 *	  -	This scheme uses 2 interrupt levels and background, for 3 levels of execution:
 *		- STEP pulsing and LOADs occur at HI interrupt level
 *		- EXEC and PREP occur at LO interrupt level (leaving MED int level for serial IO)
 *		- move PLANning occurs in background and is managed by the controller
 *
 *	  -	Because of the way the timing is laid out there is no contention for resources between
 *		the STEP, LOAD, EXEC, and PREP phases. PLANing is similarly isolated. Very few volatiles 
 *		or mutexes are needed, which makes the code simpler and faster. With the exception of 
 *		the actual values used in step generation (which runs continuously) you can count on 
 *		LOAD, EXEC, PREP and PLAN not stepping on each other's variables.
 */
/**** Line planning and execution (in more detail) ****
 *
 *	Move planning, execution and pulse generation takes place at 3 levels:
 *
 *	Move planning occurs in the main-loop. The canonical machine calls the planner to 
 *	generate lines, arcs, dwells, synchronous stop/starts, and any other cvommand that 
 *	needs to be syncronized wsith motion. The planner module generates blocks (bf's) 
 *	that hold parameters for lines and the other move types. The blocks are backplanned 
 *	to join lines and to take dwells and stops into account. ("plan" stage).
 *
 *	Arc movement is planned above the line planner. The arc planner generates short 
 *	lines that are passed to the line planner.
 *
 *	Once lines are planned the must be broken up into "segments" of about 5 milliseconds
 *	to be run. These segments are how S curves are generated. This is the job of the move 
 *	runtime (aka. exec or mr).
 *
 *	Move execution and load prep takes place at the LOW interrupt level. Move execution 
 *	generates the next acceleration, cruise, or deceleration segment for planned lines, 
 *	or just transfers parameters needed for dwells and stops. This layer also prepares 
 *	segments for loading by pre-calculating the values needed by the DDA and converting 
 *	the segment into parameters that can be directly loaded into the steppers ("exec" 
 *	and "prep" stages).
 *
 *	Pulse train generation takes place at the HI interrupt level. The stepper DDA fires 
 *	timer interrupts that generate the stepper pulses. This level also transfers new 
 *	stepper parameters once each pulse train ("segment") is complete ("load" and "run" stages). 
 */
/* 	What happens when the pulse generator is done with the current pulse train (segment) 
 *	is a multi-stage "pull" queue that looks like this:
 *
 *	As long as the steppers are running the sequence of events is:
 *
 *	  - The stepper interrupt (HI) runs the DDA to generate a pulse train for the 
 *		current move. This runs for the length of the pulse train currently executing 
 *		- the "segment", usually 5ms worth of pulses
 *
 *	  - When the current segment is finished the stepper interrupt LOADs the next segment 
 *		from the prep buffer, reloads the timers, and starts the next segment. At the end 
 *		of the load the stepper interrupt routine requests an "exec" of the next move in 
 *		order to prepare for the next load operation. It does this by calling the exec 
 *		using a software interrupt (actually a timer, since that's all we've got).
 *
 *	  - As a result of the above, the EXEC handler fires at the LO interrupt level. It 
 *		computes the next accel/decel or cruise (body) segment for the current move 
 *		(i.e. the move in the planner's runtime buffer) by calling back to the exec 
 *		routine in planner.c. If there are no more segments to run for the move the 
 *		exec first gets the next buffer in the planning queue and begins execution.
 *
 *		In some cases the mext "move" is not actually a move, but a dewll, stop, IO 
 *		operation (e.g. M5). In this case it executes the requested operation, and may 
 *		attempt to get the next buffer from the planner when its done.
 *
 *	  - Once the segment has been computed the exec handler finshes up by running the 
 *		PREP routine in stepper.c. This computes the DDA values and gets the segment 
 *		into the prep buffer - and ready for the next LOAD operation.
 *
 *	  - The main loop runs in background to receive gcode blocks, parse them, and send 
 *		them to the planner in order to keep the planner queue full so that when the 
 *		planner's runtime buffer completes the next move (a gcode block or perhaps an 
 *		arc segment) is ready to run.
 *
 *	If the steppers are not running the above is similar, except that the exec is 
 *	invoked from the main loop by the software interrupt, and the stepper load is 
 *	invoked from the exec by another software interrupt.
 */
/*	Control flow can be a bit confusing. This is a typical sequence for planning 
 *	executing, and running an acceleration planned line:
 *
 *	 1  planner.mp_aline() is called, which populates a planning buffer (bf) 
 *		and back-plans any pre-existing buffers.
 *
 *	 2  When a new buffer is added _mp_queue_write_buffer() tries to invoke
 *	    execution of the move by calling stepper.st_request_exec_move(). 
 *
 *	 3a If the steppers are running this request is ignored.
 *	 3b If the steppers are not running this will set a timer to cause an 
 *		EXEC "software interrupt" that will ultimately call st_exec_move().
 *
 *   4  At this point a call to _exec_move() is made, either by the 
 *		software interrupt from 3b, or once the steppers finish running 
 *		the current segment and have loaded the next segment. In either 
 *		case the call is initated via the EXEC software interrupt which 
 *		causes _exec_move() to run at the MEDium interupt level.
 *		 
 *	 5	_exec_move() calls back to planner.mp_exec_move() which generates 
 *		the next segment using the mr singleton.
 *
 *	 6	When this operation is complete mp_exec_move() calls the appropriate
 *		PREP routine in stepper.c to derive the stepper parameters that will 
 *		be needed to run the move - in this example st_prep_line().
 *
 *	 7	st_prep_line() generates the timer and DDA values and stages these into 
 *		the prep structure (sp) - ready for loading into the stepper runtime struct
 *
 *	 8	stepper.st_prep_line() returns back to planner.mp_exec_move(), which 
 *		frees the planning buffer (bf) back to the planner buffer pool if the 
 *		move is complete. This is done by calling _mp_request_finalize_run_buffer()
 *
 *	 9	At this point the MED interrupt is complete, but the planning buffer has 
 *		not actually been returned to the pool yet. The buffer will be returned
 *		by the main-loop prior to testing for an available write buffer in order
 *		to receive the next Gcode block. This handoff prevents possible data 
 *		conflicts between the interrupt and main loop.
 *
 *	10	The final step in the sequence is _load_move() requesting the next 
 *		segment to be executed and prepared by calling st_request_exec() 
 *		- control goes back to step 4.
 *
 *	Note: For this to work you have to be really careful about what structures
 *	are modified at what level, and use volatiles where necessary.
 */
/* Partial steps and phase angle compensation
 *
 *	The DDA accepts partial steps as input. Fractional steps are managed by the 
 *	sub-step value as explained elsewhere. The fraction initially loaded into 
 *	the DDA and the remainder left at the end of a move (the "residual") can
 *	be thought of as a phase angle value for the DDA accumulation. Each 360
 *	degrees of phase angle results in a step being generated. 
 */
#ifndef STEPPER_H_ONCE
#define STEPPER_H_ONCE

/*********************************
 * Stepper configs and constants *
 *********************************/
//See hardware.h for platform specific stepper definitions

// Currently there is no distinction between IDLE and OFF (DEENERGIZED)
// In the future IDLE will be powered at a low, torque-maintaining current

enum motorPowerState {					// used w/start and stop flags to sequence motor power
	MOTOR_OFF = 0,						// motor is stopped and deenergized
	MOTOR_IDLE,							// motor is stopped and may be partially energized for torque maintenance
	MOTOR_TIME_IDLE_TIMEOUT,			// run idle timeout
	MOTOR_START_IDLE_TIMEOUT,			// transitional state to start idle timers
	MOTOR_STOPPED,						// motor is stopped and fully energized
	MOTOR_RUNNING						// motor is running (and fully energized)
};

enum motorPowerMode {
	MOTOR_ENERGIZED_DURING_CYCLE=0,		// motor is fully powered during cycles
	MOTOR_IDLE_WHEN_STOPPED,			// idle motor shortly after it's stopped - even in cycle
	MOTOR_POWER_REDUCED_WHEN_IDLE,		// enable Vref current reduction (not implemented yet)
	DYNAMIC_MOTOR_POWER					// adjust motor current with velocity (not implemented yet)
};

enum prepBufferState {
	PREP_BUFFER_OWNED_BY_LOADER = 0,	// staging buffer is ready for load
	PREP_BUFFER_OWNED_BY_EXEC			// staging buffer is being loaded
};

// Stepper power management settings
// Min/Max timeouts allowed for motor disable. Allow for inertial stop; must be non-zero
#define IDLE_TIMEOUT_SECONDS_MIN 	(float)0.1		// seconds !!! SHOULD NEVER BE ZERO !!!
#define IDLE_TIMEOUT_SECONDS_MAX	(float)4294967	// (4294967295/1000) -- for conversion to uint32_t
#define IDLE_TIMEOUT_SECONDS 		(float)0.1		// seconds in DISABLE_AXIS_WHEN_IDLE mode

/* DDA substepping
 * 	DDA_SUBSTEPS sets the amount of fractional precision for substepping in the DDA.
 *	Substepping is a fixed.point substitute allowing integer math (rather than FP) to be
 *	used in the pulse generation (DDA) and make pulse timing interpolation more accurate. 
 *	The loss of number range implies that the overall maximum length move is shortened 
 *	(which is true), but this is compensated for the fact that long moves are broken up 
 *	into a series of short moves (5 ms) by the planner so that feed holds and overrides 
 *	can interrupt a long move.
 *
 *	This value is set for maximum accuracy; best not to mess with this.
 */
#define DDA_SUBSTEPS				(float)5000000	// 5,000,000 accumulates substeps to max decimal places

/* Step correction settings
 *	Step correction settings determine how the encoder error is fed back to correct position.
 *	Since the following error is running 2 segments behind the current segment you have to be careful 
 *	not to overcompensate. The threshold determines if a correction should be applied, and the factor
 *	is how much. If threshold is to small and/or amount too large you will get a runaway correction
 *	and error will grow instead of shrink
 */

#define STEP_CORRECTION_THRESHOLD	(float)1.00		// magnitude of forwarding error to apply correction 
#define STEP_CORRECTION_FACTOR		(float)0.10		// factor to apply to step correction for a single segment
#define STEP_CORRECTION_MAX			(float)0.50		// max step correction allowed in a single segment
#define STEP_CORRECTION_HOLDOFF		 	 	  3		// minimum number of segments to wait between error correction

/*
 * Stepper control structures
 *
 *	There are 4 sets of structures involved in this operation;
 *
 *	data structure:						static to:		runs at:
 *	  mpBuffer planning buffers (bf)	  planner.c		  main loop
 *	  mrRuntimeSingleton (mr)			  planner.c		  MED ISR
 *	  stPrepSingleton (sp)				  stepper.c		  MED ISR
 *	  stRunSingleton (st)				  stepper.c		  HI ISR
 *  
 *	Care has been taken to isolate actions on these structures to the 
 *	execution level in which they run and to use the minimum number of 
 *	volatiles in these structures. This allows the compiler to optimize
 *	the stepper inner-loops better.
 */

// Motor config structure

typedef struct stConfigMotor {		// per-motor configs
	uint8_t	motor_map;				// map motor to axis
	uint8_t microsteps;				// microsteps to apply for each axis (ex: 8)
	uint8_t polarity;				// 0=normal polarity, 1=reverse motor direction
	uint8_t power_mode;				// See stepper.h for enum
	float power_level;				// set 0.000 to 1.000 for PMW vref setting
	float step_angle;				// degrees per whole step (ex: 1.8)
	float travel_rev;				// mm or deg of travel per motor revolution
	float steps_per_unit;			// microsteps per mm (or degree) of travel
	float units_per_step;			// mm or degrees of travel per microstep
} stConfigMotor_t;

typedef struct stConfig {			// stepper configs
	float motor_idle_timeout;		// seconds before setting motors to idle current (currently this is OFF)
	stConfigMotor_t mot[MOTORS];	// settings for motors 1-4
} stConfig_t;

// Motor runtime structure. Used exclusively by step generation ISR (HI)

typedef struct stRunMotor { 		// one per controlled motor
	uint32_t substep_increment;		// total steps in axis times substeps factor
	int32_t substep_accumulator;	// DDA phase angle accumulator
	float power_level;				// power level for this segment (ARM only)
	uint8_t power_state;			// state machine for managing motor power
	uint32_t power_systick;			// sys_tick for next motor power state transition
} stRunMotor_t;

typedef struct stRunSingleton {		// Stepper static values and axis parameters
	uint16_t magic_start;			// magic number to test memory integrity
	uint32_t dda_ticks_downcount;	// tick down-counter (unscaled)
	uint32_t dda_ticks_X_substeps;	// ticks multiplied by scaling factor
	stRunMotor_t mot[MOTORS];		// runtime motor structures
	uint16_t magic_end;
} stRunSingleton_t;

// Motor prep structure. Used by exec/prep ISR (MED) and read-only during load
// Must be careful about volatiles in this one

typedef struct stPrepMotor {
	uint8_t direction_change;		// set true if direction changed
	int8_t step_sign;				// set to +1 or -1 for encoders
	int8_t direction;				// travel direction corrected for polarity
	uint32_t substep_increment; 	// total steps in axis times substep factor
	int32_t correction_holdoff;		// count down segments between corrections
	float correction_steps;			// steps to correct from each segment
	float correction_residual;		// holds and decrements correction term
} stPrepMotor_t;

typedef struct stPrepSingleton {
	uint16_t magic_start;			// magic number to test memory integrity
	volatile uint8_t exec_state;	// move execution state
	uint8_t move_type;				// move type
	
	uint16_t dda_period;			// DDA or dwell clock period setting
	uint32_t dda_ticks;				// DDA or dwell ticks for the move
	uint32_t dda_ticks_X_substeps;	// DDA ticks scaled by substep factor
	float correction_steps;			// temporary register for correction value (in fractional steps)
	stPrepMotor_t mot[MOTORS];		// prep time motor structs
	uint16_t magic_end;
} stPrepSingleton_t;

extern stConfig_t st_cfg;			// only the config struct is exposed. The rest are private

/**** FUNCTION PROTOTYPES ****/

void stepper_init(void);
void stepper_init_assertions(void);
stat_t stepper_test_assertions(void);
uint8_t stepper_isbusy(void);

void st_reset(void);
void st_cycle_start(void);
void st_cycle_end(void);
stat_t st_clc(cmdObj_t *cmd);
	
void st_energize_motors(void);
void st_deenergize_motors(void);
void st_set_motor_power(const uint8_t motor);
stat_t st_motor_power_callback(void);

void st_request_exec_move(void);
void st_prep_null(void);
void st_prep_dwell(float microseconds);
stat_t st_prep_line(float travel_steps[], float microseconds, float following_error[]);

stat_t st_set_sa(cmdObj_t *cmd);
stat_t st_set_tr(cmdObj_t *cmd);
stat_t st_set_mi(cmdObj_t *cmd);
stat_t st_set_pm(cmdObj_t *cmd);
stat_t st_set_mt(cmdObj_t *cmd);
stat_t st_set_md(cmdObj_t *cmd);
stat_t st_set_me(cmdObj_t *cmd);
stat_t st_set_mp(cmdObj_t *cmd);

#ifdef __TEXT_MODE

	void st_print_mt(cmdObj_t *cmd);
	void st_print_me(cmdObj_t *cmd);
	void st_print_md(cmdObj_t *cmd);
	void st_print_ma(cmdObj_t *cmd);
	void st_print_sa(cmdObj_t *cmd);
	void st_print_tr(cmdObj_t *cmd);
	void st_print_mi(cmdObj_t *cmd);
	void st_print_po(cmdObj_t *cmd);
	void st_print_pm(cmdObj_t *cmd);
	void st_print_mp(cmdObj_t *cmd);

#else

	#define st_print_mt tx_print_stub
	#define st_print_me tx_print_stub
	#define st_print_md tx_print_stub
	#define st_print_ma tx_print_stub
	#define st_print_sa tx_print_stub
	#define st_print_tr tx_print_stub
	#define st_print_mi tx_print_stub
	#define st_print_po tx_print_stub
	#define st_print_pm tx_print_stub
	#define st_print_mp tx_print_stub

#endif // __TEXT_MODE

#endif	// End of include guard: STEPPER_H_ONCE
>>>>>>> 76cf2e0c
<|MERGE_RESOLUTION|>--- conflicted
+++ resolved
@@ -1,443 +1,3 @@
-<<<<<<< HEAD
-/*
- * stepper.h - stepper motor interface
- * This file is part of TinyG project
- *
- * Copyright (c) 2010 - 2013 Alden S. Hart, Jr.
- * Copyright (c) 2013 Robert Giseburt
- *
- * This file ("the software") is free software: you can redistribute it and/or modify
- * it under the terms of the GNU General Public License, version 2 as published by the
- * Free Software Foundation. You should have received a copy of the GNU General Public
- * License, version 2 along with the software.  If not, see <http://www.gnu.org/licenses/>.
- *
- * As a special exception, you may use this file as part of a software library without
- * restriction. Specifically, if other files instantiate templates or use macros or
- * inline functions from this file, or you compile this file and link it with  other
- * files to produce an executable, this file does not by itself cause the resulting
- * executable to be covered by the GNU General Public License. This exception does not
- * however invalidate any other reasons why the executable file might be covered by the
- * GNU General Public License.
- *
- * THE SOFTWARE IS DISTRIBUTED IN THE HOPE THAT IT WILL BE USEFUL, BUT WITHOUT ANY
- * WARRANTY OF ANY KIND, EXPRESS OR IMPLIED, INCLUDING BUT NOT LIMITED TO THE WARRANTIES
- * OF MERCHANTABILITY, FITNESS FOR A PARTICULAR PURPOSE AND NONINFRINGEMENT. IN NO EVENT
- * SHALL THE AUTHORS OR COPYRIGHT HOLDERS BE LIABLE FOR ANY CLAIM, DAMAGES OR OTHER
- * LIABILITY, WHETHER IN AN ACTION OF CONTRACT, TORT OR OTHERWISE, ARISING FROM, OUT OF
- * OR IN CONNECTION WITH THE SOFTWARE OR THE USE OR OTHER DEALINGS IN THE SOFTWARE.
- */
-/* 
- *	Coordinated motion (line drawing) is performed using a classic Bresenham DDA. 
- *	A number of additional steps are taken to optimize interpolation and pulse train
- *	timing accuracy to minimize pulse jitter and make for very smooth motion and surface
- *	finish.
- *
- *    - The DDA is not used as a 'ramp' for acceleration management. Accel is computed 
- *		upstream in the motion planner as 3rd order (controlled jerk) equations. These
- *		generate accel/decel segments that rae passed to the DDA for step output.
- *
- *	  - The DDA accepts and processes fractional motor steps as floating point (doubles) 
- *		from the planner. Steps do not need to be whole numbers, and are not expected to be. 
- *		The step values are converted to integer by multiplying by a fixed-point precision 
- *		(DDA_SUBSTEPS, 100000). Rounding is performed to avoid a truncation bias.
- *
- *		If you enable the step diagnostics you will see that the planner and exec functions
- *		accurately generate the right number of fractional steps for the move during the 
- *		accel/cruise/decel phases. The theoretical value and the calculated value collected
- *		in steps_total agree to within 0.0001% or better.
- *
- *    - Constant Rate DDA clock: The DDA runs at a constant, maximum rate for every 
- *		segment regardless of actual step rate required. This means that the DDA clock 
- *		is not tuned to the step rate (or a multiple) of the major axis, as is typical
- *		for most DDAs. Running the DDA flat out might appear to be "wasteful", but it ensures 
- *		that the best aliasing results are achieved.
- *
- *		The observation is that TinyG is a hard real-time system in which every clock cycle 
- *		is knowable and can be accounted for. So if the system is capable of sustaining
- *		max pulse rate for the fastest move, it's capable of sustaining this rate for any
- *		move. So we just run it flat out and get the best pulse resolution for all moves. 
- *		If we were running from batteries or otherwise cared about the energy budget we 
- *		might not be so cavalier about this.
- *
- *		At 50 KHz constant clock rate we have 20 uSec between pulse timer (DDA) interrupts. 
- *		On the Xmega we consume <10 uSec in the interrupt - a whopping 50% of available cycles 
- *		going into pulse generation. On the ARM this is less of an issue, and we run a 
- *		100 Khz (or higher) pulse rate.
- *
- *    - Pulse timing is also helped by minimizing the time spent loading the next move 
- *		segment. The time budget for the load is less than the time remaining before the 
- *		next DDA clock tick. This means that the load must take < 10 uSec or the time  
- *		between pulses will stretch out when changing segments. This does not affect 
- *		positional accuracy but it would affect jitter and smoothness. To this end as much 
- *		as possible about that move is pre-computed during move execution (prep cycles). 
- *		Also, all moves are loaded from the DDA interrupt level (HI), avoiding the need 
- *		for mutual exclusion locking or volatiles (which slow things down).
- */
-/* 
- **** Move generation overview and timing illustration ****
- *
- *	This ASCII art illustrates a 4 segment move to show stepper sequencing timing.
- *
- *    LOAD/STEP (~5000uSec)          [L1][segment1][L2][segment2][L3][segment3][L4][segment4][Lb1]
- *    PREP (100 uSec)            [P1]       [P2]          [P3]          [P4]          [Pb1]
- *    EXEC (400 uSec)         [EXEC1]    [EXEC2]       [EXEC3]       [EXEC4]       [EXECb1]
- *    PLAN (<4ms)  [planmoveA][plan move B][plan move C][plan move D][plan move E] etc.
- *
- *	The move begins with the planner PLANning move A [planmoveA]. When this is done the 
- *	computations for the first segment of move A's S curve are performed by the planner 
- *	runtime, EXEC1. The runtime computes the number of segments and the segment-by-segment 
- *	accelerations and decelerations for the move. Each call to EXEC generates the values 
- *	for the next segment to be run. Once the move is running EXEC is executed as a 
- *	callback from the step loader.
- *
- *	When the runtime calculations are done EXEC calls the segment PREParation function [P1].
- *	PREP turns the EXEC results into values needed for the loader and does some encoder work.
- *	The combined exec and prep take about 400 uSec. 
- *
- *	PREP takes care of heavy numerics and other cycle-intesive operations so the step loader 
- *	L1 can run as fast as possible. The time budget for LOAD is about 10 uSec. In the diagram, 
- *	when P1 is done segment 1 is loaded into the stepper runtime [L1]
- *
- *	Once the segment is loaded it will pulse out steps for the duration of the segment. 
- *	Segment timing can vary, but segments take around 5 Msec to pulse out, which is 250 DDA 
- *	ticks at a 50 KHz step clock.
- *
- *	Now the move is pulsing out segment 1 (at HI interrupt level). Once the L1 loader is 
- *	finished it invokes the exec function for the next segment (at LO interrupt level).
- *	[EXEC2] and [P2] compute and prepare the segment 2 for the loader so it can be loaded 
- *	as soon as segment 1 is complete [L2]. When move A is done EXEC pulls the next move 
- *	(moveB) from the planner queue, The process repeats until there are no more segments or moves.
- *
- *	While all this is happening subsequent moves (B, C, and D) are being planned in background. 
- *	As long as a move takes less than the segment times (5ms x N) the timing budget is satisfied,
- *
- *	A few things worth noting:
- *	  -	This scheme uses 2 interrupt levels and background, for 3 levels of execution:
- *		- STEP pulsing and LOADs occur at HI interrupt level
- *		- EXEC and PREP occur at LO interrupt level (leaving MED int level for serial IO)
- *		- move PLANning occurs in background and is managed by the controller
- *
- *	  -	Because of the way the timing is laid out there is no contention for resources between
- *		the STEP, LOAD, EXEC, and PREP phases. PLANing is similarly isolated. Very few volatiles 
- *		or mutexes are needed, which makes the code simpler and faster. With the exception of 
- *		the actual values used in step generation (which runs continuously) you can count on 
- *		LOAD, EXEC, PREP and PLAN not stepping on each other's variables.
- */
-/**** Line planning and execution (in more detail) ****
- *
- *	Move planning, execution and pulse generation takes place at 3 levels:
- *
- *	Move planning occurs in the main-loop. The canonical machine calls the planner to 
- *	generate lines, arcs, dwells, synchronous stop/starts, and any other cvommand that 
- *	needs to be syncronized wsith motion. The planner module generates blocks (bf's) 
- *	that hold parameters for lines and the other move types. The blocks are backplanned 
- *	to join lines and to take dwells and stops into account. ("plan" stage).
- *
- *	Arc movement is planned above the line planner. The arc planner generates short 
- *	lines that are passed to the line planner.
- *
- *	Once lines are planned the must be broken up into "segments" of about 5 milliseconds
- *	to be run. These segments are how S curves are generated. This is the job of the move 
- *	runtime (aka. exec or mr).
- *
- *	Move execution and load prep takes place at the LOW interrupt level. Move execution 
- *	generates the next acceleration, cruise, or deceleration segment for planned lines, 
- *	or just transfers parameters needed for dwells and stops. This layer also prepares 
- *	segments for loading by pre-calculating the values needed by the DDA and converting 
- *	the segment into parameters that can be directly loaded into the steppers ("exec" 
- *	and "prep" stages).
- *
- *	Pulse train generation takes place at the HI interrupt level. The stepper DDA fires 
- *	timer interrupts that generate the stepper pulses. This level also transfers new 
- *	stepper parameters once each pulse train ("segment") is complete ("load" and "run" stages). 
- */
-/* 	What happens when the pulse generator is done with the current pulse train (segment) 
- *	is a multi-stage "pull" queue that looks like this:
- *
- *	As long as the steppers are running the sequence of events is:
- *
- *	  - The stepper interrupt (HI) runs the DDA to generate a pulse train for the 
- *		current move. This runs for the length of the pulse train currently executing 
- *		- the "segment", usually 5ms worth of pulses
- *
- *	  - When the current segment is finished the stepper interrupt LOADs the next segment 
- *		from the prep buffer, reloads the timers, and starts the next segment. At the end 
- *		of the load the stepper interrupt routine requests an "exec" of the next move in 
- *		order to prepare for the next load operation. It does this by calling the exec 
- *		using a software interrupt (actually a timer, since that's all we've got).
- *
- *	  - As a result of the above, the EXEC handler fires at the LO interrupt level. It 
- *		computes the next accel/decel or cruise (body) segment for the current move 
- *		(i.e. the move in the planner's runtime buffer) by calling back to the exec 
- *		routine in planner.c. If there are no more segments to run for the move the 
- *		exec first gets the next buffer in the planning queue and begins execution.
- *
- *		In some cases the mext "move" is not actually a move, but a dewll, stop, IO 
- *		operation (e.g. M5). In this case it executes the requested operation, and may 
- *		attempt to get the next buffer from the planner when its done.
- *
- *	  - Once the segment has been computed the exec handler finshes up by running the 
- *		PREP routine in stepper.c. This computes the DDA values and gets the segment 
- *		into the prep buffer - and ready for the next LOAD operation.
- *
- *	  - The main loop runs in background to receive gcode blocks, parse them, and send 
- *		them to the planner in order to keep the planner queue full so that when the 
- *		planner's runtime buffer completes the next move (a gcode block or perhaps an 
- *		arc segment) is ready to run.
- *
- *	If the steppers are not running the above is similar, except that the exec is 
- *	invoked from the main loop by the software interrupt, and the stepper load is 
- *	invoked from the exec by another software interrupt.
- */
-/*	Control flow can be a bit confusing. This is a typical sequence for planning 
- *	executing, and running an acceleration planned line:
- *
- *	 1  planner.mp_aline() is called, which populates a planning buffer (bf) 
- *		and back-plans any pre-existing buffers.
- *
- *	 2  When a new buffer is added _mp_queue_write_buffer() tries to invoke
- *	    execution of the move by calling stepper.st_request_exec_move(). 
- *
- *	 3a If the steppers are running this request is ignored.
- *	 3b If the steppers are not running this will set a timer to cause an 
- *		EXEC "software interrupt" that will ultimately call st_exec_move().
- *
- *   4  At this point a call to _exec_move() is made, either by the 
- *		software interrupt from 3b, or once the steppers finish running 
- *		the current segment and have loaded the next segment. In either 
- *		case the call is initated via the EXEC software interrupt which 
- *		causes _exec_move() to run at the MEDium interupt level.
- *		 
- *	 5	_exec_move() calls back to planner.mp_exec_move() which generates 
- *		the next segment using the mr singleton.
- *
- *	 6	When this operation is complete mp_exec_move() calls the appropriate
- *		PREP routine in stepper.c to derive the stepper parameters that will 
- *		be needed to run the move - in this example st_prep_line().
- *
- *	 7	st_prep_line() generates the timer and DDA values and stages these into 
- *		the prep structure (sp) - ready for loading into the stepper runtime struct
- *
- *	 8	stepper.st_prep_line() returns back to planner.mp_exec_move(), which 
- *		frees the planning buffer (bf) back to the planner buffer pool if the 
- *		move is complete. This is done by calling _mp_request_finalize_run_buffer()
- *
- *	 9	At this point the MED interrupt is complete, but the planning buffer has 
- *		not actually been returned to the pool yet. The buffer will be returned
- *		by the main-loop prior to testing for an available write buffer in order
- *		to receive the next Gcode block. This handoff prevents possible data 
- *		conflicts between the interrupt and main loop.
- *
- *	10	The final step in the sequence is _load_move() requesting the next 
- *		segment to be executed and prepared by calling st_request_exec() 
- *		- control goes back to step 4.
- *
- *	Note: For this to work you have to be really careful about what structures
- *	are modified at what level, and use volatiles where necessary.
- */
-/* Partial steps and phase angle compensation
- *
- *	The DDA accepts partial steps as input. Fractional steps are managed by the 
- *	sub-step value as explained elsewhere. The fraction initially loaded into 
- *	the DDA and the remainder left at the end of a move (the "residual") can
- *	be thought of as a phase angle value for the DDA accumulation. Each 360
- *	degrees of phase angle results in a step being generated. 
- */
-#ifndef STEPPER_H_ONCE
-#define STEPPER_H_ONCE
-
-// enable debug diagnostics
-//#define __STEP_DIAGNOSTICS	// Uncomment this only for debugging. Steals valuable cycles.
-
-/*********************************
- * Stepper configs and constants *
- *********************************/
-//See hardware.h for platform specific stepper definitions
-
-// Currently there is no distinction between IDLE and OFF (DEENERGIZED)
-// In the future IDLE will be powered at a low, torque-maintaining current
-
-enum stMotorPowerState {			// used w/start and stop flags to sequence motor power
-	MOTOR_OFF = 0,					// motor is stopped and deenergized
-	MOTOR_IDLE,						// motor is stopped and may be partially energized for torque maintenance
-	MOTOR_TIME_IDLE_TIMEOUT,		// run idle timeout
-	MOTOR_START_IDLE_TIMEOUT,		// transitional state to start idle timers
-	MOTOR_STOPPED,					// motor is stopped and fully energized
-	MOTOR_RUNNING					// motor is running (and fully energized)
-};
-
-enum stStepperPowerMode {
-	MOTOR_ENERGIZED_DURING_CYCLE=0,	// motor is fully powered during cycles
-	MOTOR_IDLE_WHEN_STOPPED,		// idle motor shortly after it's stopped - even in cycle
-	MOTOR_POWER_REDUCED_WHEN_IDLE,	// enable Vref current reduction (not implemented yet)
-	DYNAMIC_MOTOR_POWER				// adjust motor current with velocity (not implemented yet)
-};
-
-enum stPrepBufferState {
-	PREP_BUFFER_OWNED_BY_LOADER = 0,// staging buffer is ready for load
-	PREP_BUFFER_OWNED_BY_EXEC		// staging buffer is being loaded
-};
-
-// Stepper power management settings
-// Min/Max timeouts allowed for motor disable. Allow for inertial stop; must be non-zero
-#define IDLE_TIMEOUT_SECONDS_MIN 	(double)0.1		// seconds !!! SHOULD NEVER BE ZERO !!!
-#define IDLE_TIMEOUT_SECONDS_MAX	(double)4294967	// (4294967295/1000) -- for conversion to uint32_t
-#define IDLE_TIMEOUT_SECONDS 		(double)0.1		// seconds in DISABLE_AXIS_WHEN_IDLE mode
-
-/* DDA substepping
- * 	DDA_SUBSTEPS sets the amount of fractional precision for substepping in the DDA.
- *	Substepping is a fixed.point substitute allowing integer math (rather than FP) to be
- *	used in the pulse generation (DDA) and make pulse timing interpolation more accurate. 
- *	The loss of number range implies that the overall maximum length move is shortened 
- *	(which is true), but this is compensated for the fact that long moves are broken up 
- *	into a series of short moves (5 ms) by the planner so that feed holds and overrides 
- *	can interrupt a long move.
- *
- *	This value is set for maximum accuracy; best not to mess with this.
- */
-#define DDA_SUBSTEPS (double)5000000	// 5,000,000 accumulates substeps to max decimal places
-//#define DDA_SUBSTEPS (double)100000	// 100,000 accumulates substeps to 6 decimal places
-
-/*
- * Stepper control structures
- *
- *	There are 4 sets of structures involved in this operation;
- *
- *	data structure:						static to:		runs at:
- *	  mpBuffer planning buffers (bf)	  planner.c		  main loop
- *	  mrRuntimeSingleton (mr)			  planner.c		  MED ISR
- *	  stPrepSingleton (sp)				  stepper.c		  MED ISR
- *	  stRunSingleton (st)				  stepper.c		  HI ISR
- *  
- *	Care has been taken to isolate actions on these structures to the 
- *	execution level in which they run and to use the minimum number of 
- *	volatiles in these structures. This allows the compiler to optimize
- *	the stepper inner-loops better.
- */
-
-// Motor config structure
-
-typedef struct stConfigMotor {		// per-motor configs
-	uint8_t	motor_map;				// map motor to axis
-  	uint8_t microsteps;				// microsteps to apply for each axis (ex: 8)
-	uint8_t polarity;				// 0=normal polarity, 1=reverse motor direction
- 	uint8_t power_mode;				// See stepper.h for enum
-	float power_level;				// set 0.000 to 1.000 for PMW vref setting
-	float step_angle;				// degrees per whole step (ex: 1.8)
-	float travel_rev;				// mm or deg of travel per motor revolution
-	float steps_per_unit;			// microsteps per mm (or degree) of travel
-	float units_per_step;			// mm or degrees of travel per microstep
-} stConfigMotor_t;
-
-typedef struct stConfig {			// stepper configs
-	float motor_idle_timeout;		// seconds before setting motors to idle current (currently this is OFF)
-	stConfigMotor_t mot[MOTORS];	// settings for motors 1-4
-} stConfig_t;
-
-// Motor runtime structure. Used exclusively by step generation ISR (HI)
-
-typedef struct stRunMotor { 		// one per controlled motor
-	uint32_t substep_increment;		// total steps in axis times substeps factor
-	int32_t substep_accumulator;	// DDA phase angle accumulator
-	float power_level;				// power level for this segment (ARM only)
-	uint8_t power_state;			// state machine for managing motor power
-	uint32_t power_systick;			// sys_tick for next motor power state transition
-} stRunMotor_t;
-
-typedef struct stRunSingleton {		// Stepper static values and axis parameters
-	uint16_t magic_start;			// magic number to test memory integrity	
-//	uint8_t last_segment_flagged;	// flag from PREP to use during STEP
-	uint32_t dda_ticks_downcount;	// tick down-counter (unscaled)
-	uint32_t dda_ticks_X_substeps;	// ticks multiplied by scaling factor
-	stRunMotor_t mot[MOTORS];		// runtime motor structures
-	uint16_t magic_end;
-} stRunSingleton_t;
-
-// Motor prep structure. Used by exec/prep ISR (MED) and read-only during load
-// Must be careful about volatiles in this one
-
-typedef struct stPrepMotor {
-	int8_t step_sign;				// set to +1 or -1 for encoders
-	int8_t direction;				// travel direction corrected for polarity
-	uint8_t direction_change;		// set true if direction changed
-	uint32_t substep_increment; 	// total steps in axis times substep factor
-} stPrepMotor_t;
-
-typedef struct stPrepSingleton {
-	uint16_t magic_start;			// magic number to test memory integrity	
-	volatile uint8_t exec_state;	// move execution state 
-	uint8_t move_type;				// move type
-	uint8_t cycle_start;			// new cycle: reset steppers
-	uint8_t last_segment;		// flag from EXEC signalling last segment of a move
-//	uint8_t last_segment_done;		// signals last segment has finished
-
-	uint16_t dda_period;			// DDA or dwell clock period setting
-	uint32_t dda_ticks;				// DDA or dwell ticks for the move
-	uint32_t dda_ticks_X_substeps;	// DDA ticks scaled by substep factor
-	stPrepMotor_t mot[MOTORS];		// prep time motor structs
-	uint16_t magic_end;
-} stPrepSingleton_t;
-
-extern stConfig_t st_cfg;			// only the config struct is exposed. The rest are private
-
-/**** FUNCTION PROTOTYPES ****/
-
-void stepper_init(void);
-uint8_t stepper_isbusy(void);
-void st_cycle_start(void);
-void st_cycle_end(void);
-stat_t st_assertions(void);
-
-void st_energize_motors(void);
-void st_deenergize_motors(void);
-void st_set_motor_power(const uint8_t motor);
-stat_t st_motor_power_callback(void);
-
-void st_request_exec_move(void);
-void st_prep_null(void);
-void st_prep_dwell(double microseconds);
-stat_t st_prep_line(float steps[], float microseconds, uint8_t last_segment_flagged);
-
-stat_t st_set_sa(cmdObj_t *cmd);
-stat_t st_set_tr(cmdObj_t *cmd);
-stat_t st_set_mi(cmdObj_t *cmd);
-stat_t st_set_pm(cmdObj_t *cmd);
-stat_t st_set_mt(cmdObj_t *cmd);
-stat_t st_set_md(cmdObj_t *cmd);
-stat_t st_set_me(cmdObj_t *cmd);
-stat_t st_set_mp(cmdObj_t *cmd);
-stat_t st_clc(cmdObj_t *cmd);
-
-#ifdef __TEXT_MODE
-
-	void st_print_mt(cmdObj_t *cmd);
-	void st_print_me(cmdObj_t *cmd);
-	void st_print_md(cmdObj_t *cmd);
-	void st_print_ma(cmdObj_t *cmd);
-	void st_print_sa(cmdObj_t *cmd);
-	void st_print_tr(cmdObj_t *cmd);
-	void st_print_mi(cmdObj_t *cmd);
-	void st_print_po(cmdObj_t *cmd);
-	void st_print_pm(cmdObj_t *cmd);
-	void st_print_mp(cmdObj_t *cmd);
-
-#else
-
-	#define st_print_mt tx_print_stub
-	#define st_print_me tx_print_stub
-	#define st_print_md tx_print_stub
-	#define st_print_ma tx_print_stub
-	#define st_print_sa tx_print_stub
-	#define st_print_tr tx_print_stub
-	#define st_print_mi tx_print_stub
-	#define st_print_po tx_print_stub
-	#define st_print_pm tx_print_stub
-	#define st_print_mp tx_print_stub
-
-#endif // __TEXT_MODE
-
-#endif	// End of include guard: STEPPER_H_ONCE
-=======
 /*
  * stepper.h - stepper motor interface
  * This file is part of TinyG project
@@ -883,5 +443,4 @@
 
 #endif // __TEXT_MODE
 
-#endif	// End of include guard: STEPPER_H_ONCE
->>>>>>> 76cf2e0c
+#endif	// End of include guard: STEPPER_H_ONCE