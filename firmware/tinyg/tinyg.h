/*
 * tinyg.h - tinyg main header
 * This file is part of the TinyG project
 *
 * Copyright (c) 2010 - 2016 Alden S. Hart, Jr.
 *
 * This file ("the software") is free software: you can redistribute it and/or modify
 * it under the terms of the GNU General Public License, version 2 as published by the
 * Free Software Foundation. You should have received a copy of the GNU General Public
 * License, version 2 along with the software.  If not, see <http://www.gnu.org/licenses/>.
 *
 * THE SOFTWARE IS DISTRIBUTED IN THE HOPE THAT IT WILL BE USEFUL, BUT WITHOUT ANY
 * WARRANTY OF ANY KIND, EXPRESS OR IMPLIED, INCLUDING BUT NOT LIMITED TO THE WARRANTIES
 * OF MERCHANTABILITY, FITNESS FOR A PARTICULAR PURPOSE AND NONINFRINGEMENT. IN NO EVENT
 * SHALL THE AUTHORS OR COPYRIGHT HOLDERS BE LIABLE FOR ANY CLAIM, DAMAGES OR OTHER
 * LIABILITY, WHETHER IN AN ACTION OF CONTRACT, TORT OR OTHERWISE, ARISING FROM, OUT OF
 * OR IN CONNECTION WITH THE SOFTWARE OR THE USE OR OTHER DEALINGS IN THE SOFTWARE.
 */
/* Is this code over documented? Possibly.
 * We try to follow this (at least we are evolving to it). It's worth a read.
 * ftp://ftp.idsoftware.com/idstuff/doom3/source/CodeStyleConventions.doc
 */
/* Xmega project setup notes:
 * from: http://www.avrfreaks.net/index.php?name=PNphpBB2&file=viewtopic&t=117023
 * "Yes it's definitely worth making WinAVR work. To install WinAVR for the project use
 * Project-Configuration Options and under Custom Options untick the "Use toolchain" box
 * then set the top one to \winavr\bin\avr-gcc.exe  (C:\WinAVR-20100110\bin\avr-gcc.exe)
 * and the lower one to \winavr\utils\bin\make.exe  (C:\WinAVR-20100110\utils\bin\make.exe)"
 */
/*
<<<<<<< HEAD
 * NOTES:
 *  - Fix group count in master 440.21 - is 33, should be 34
 *  - change pstr2str to accept the starting point of the target string as a 2nd argument
 *  - problem where PARENT (sr, depth 1) followed by EMPTY (depth 2) does not close properly
 *  - problem in SR clear that causes the above to occur: {srs:{clear:t}} fails
 *  - verify non-quoted txt: values (error handling fails silently)
 *  - CANcel for ^x (huh?)
 *  - drop linemode to 10 or 12 buffers, reduce RX buffer size and max line length
=======
 *  txt handling notes (still to go)
 *    - handle ill-formed wrapped JSON (currently fails silently)
 *    - handle non-quoted txt: values (error handling fails silently)
 *    - CANcel for ^x
 */
/*
 *  0.97/0.98 alignment notes
 *  Add 0.97 JSON nesting / linemode enhancements to 0.98
>>>>>>> 12a8ece1
 */

#ifndef TINYG_H_ONCE
#define TINYG_H_ONCE

// common system includes
#include <ctype.h>
#include <stdint.h>
#include <stdlib.h>
#include <stdbool.h>
#include <stdio.h>
#include <string.h>
#include <math.h>

/****** REVISIONS ******/

<<<<<<< HEAD
#define TINYG_FIRMWARE_BUILD        449.01	// testing
=======
#define TINYG_FIRMWARE_BUILD        448.13	// testing probing with new switch code; fixed feedhold state reporting bug
>>>>>>> 12a8ece1
#define TINYG_FIRMWARE_VERSION		0.97					    // firmware major version
#define TINYG_CONFIG_VERSION		5							// CV values start at 5 for backwards compatibility
#define TINYG_HARDWARE_PLATFORM		HW_PLATFORM_TINYG_XMEGA	    // see hardware.h
#define TINYG_HARDWARE_VERSION		HW_VERSION_TINYGV8		    // see hardware.h
#define TINYG_HARDWARE_VERSION_MAX	TINYG_HARDWARE_VERSION

/****** COMPILE-TIME SETTINGS ******/

#define __BITFIELDS
#define __STEP_CORRECTION                   // enables step correction feedback code in stepper.c (virtual encoders)
#define __TEXT_MODE							// enables text mode	(~10Kb)
#define __CANNED_TESTS 						// enables $tests 		(~12Kb)

/****** DEVELOPMENT SETTINGS ******/

#define __DIAGNOSTIC_PARAMETERS				// enables system diagnostic parameters (_xxN) in config_app
//#define __CANNED_STARTUP					// run any canned startup moves

#ifdef __ARM
#include "MotatePins.h"
#endif

/******************************************************************************
 ***** TINYG APPLICATION DEFINITIONS ******************************************
 ******************************************************************************/

typedef uint16_t magic_t;                   // magic number size
#define MAGICNUM 0x12EF                     // used for memory integrity assertions
#define BAD_MAGIC(a) (a != MAGICNUM)        // simple assertion test

/***** Axes, motors & PWM channels used by the application *****/
// Axes, motors & PWM channels must be defines (not enums) so #ifdef <value> can be used
// Note: If you change COORDS you must adjust the entries in cfgArray table in config.c

#define AXES		6			// number of axes supported in this version
#define HOMING_AXES	4			// number of axes that can be homed (assumes Zxyabc sequence)
#define MOTORS		4			// number of motors on the board
#define COORDS		6			// number of supported coordinate systems (1-6)
#define PWMS		2			// number of supported PWM channels

typedef enum {
    AXIS_X = 0,
    AXIS_Y,
    AXIS_Z,
    AXIS_A,
    AXIS_B,
    AXIS_C,
    AXIS_U,                     // reserved
    AXIS_V,                     // reserved
    AXIS_W                      // reserved
} cmAxes;

typedef enum {
    OFS_I = 0,
    OFS_J,
    OFS_K
} cmIJKOffsets;

typedef enum {
    MOTOR_1 = 0,
    MOTOR_2,
    MOTOR_3,
    MOTOR_4,
    MOTOR_5,
    MOTOR_6
} cmMotors;

typedef enum {
    PWM_1 = 0,
    PWM_2
} cmPWMs;

/************************************************************************************
 ***** PLATFORM COMPATIBILITY *******************************************************
 ************************************************************************************/
#undef __AVR
#define __AVR
//#undef __ARM
//#define __ARM

/*********************
 * AVR Compatibility *
 *********************/
#ifdef __AVR

#include <avr/pgmspace.h>		// defines PROGMEM and PSTR
																	// gets rely on nv->index having been set
#define GET_TOKEN_BYTE(a)  (char)pgm_read_byte(&cfgArray[i].a)	    // get token byte value from cfgArray
#define GET_TABLE_WORD(a)  pgm_read_word(&cfgArray[nv->index].a)	// get word value from cfgArray
#define GET_TABLE_FLOAT(a) pgm_read_float(&cfgArray[nv->index].a)	// get float value from cfgArray

// populate the shared buffer with the token string given the index
//#define GET_TOKEN_STRING(i,a) strcpy_P(a, (char *)&cfgArray[(index_t)i].token);

// get text from an array of strings in PGM and convert to RAM string
#define GET_TEXT_ITEM(b,a) strncpy_P(text_item,(const char *)pgm_read_word(&b[a]), TEXT_ITEM_LEN-1)

// get units from array of strings in PGM and convert to RAM string
#define GET_UNITS(a) strncpy_P(units_msg,(const char *)pgm_read_word(&msg_units[cm_get_units_mode(a)]), UNITS_MSG_LEN-1)

// IO settings
#define STD_IN 	XIO_DEV_USB		// default IO settings
#define STD_OUT	XIO_DEV_USB
#define STD_ERR	XIO_DEV_USB

// String compatibility
#define strtof strtod			// strtof is not in the AVR lib

#endif // __AVR

/*********************
 * ARM Compatibility *
 *********************/
#ifdef __ARM
								// Use macros to fake out AVR's PROGMEM and other AVRisms.
#define PROGMEM					// ignore PROGMEM declarations in ARM/GCC++
#define PSTR (const char *)		// AVR macro is: PSTR(s) ((const PROGMEM char *)(s))

													// gets rely on nv->index having been set
#define GET_TOKEN_BYTE(i,a) (char)cfgArray[i].a	    // get token byte value from cfgArray
#define GET_TABLE_WORD(a)  cfgArray[nv->index].a	// get word value from cfgArray
#define GET_TABLE_FLOAT(a) cfgArray[nv->index].a	// get FP value from cfgArray

//#define GET_TOKEN_STRING(i,a) cfgArray[(index_t)i].a
//#define GET_TOKEN_STRING(i,a) (char)cfgArray[i].token)// populate the token string given the index

#define GET_TEXT_ITEM(b,a) b[a]						// get text from an array of strings in flash
#define GET_UNITS(a) msg_units[cm_get_units_mode(a)]

// IO settings
#define DEV_STDIN 0				// STDIO defaults - stdio is not yet used in the ARM version
#define DEV_STDOUT 0
#define DEV_STDERR 0

/* String compatibility
 *
 * AVR GCC has "_P" variants that take PROGMEM strings as args.
 * On the ARM/GCC++ the _P functions are just aliases of the non-P variants.
 *
 * Note that we have to be sure to cast non char variables to char types when used
 * with standard functions. We must maintain const when it's required as well.
 *
 *      Example: char *ret = strcpy((char *)d, (const char *)s);
 *      The compiler will be your guide when you get it wrong. :)
 *
 * Avoid redefining global defines if possible The following inline jump functions are better.
 */
inline char* strcpy_P(char* d, const char* s) { return (char *)strcpy((char *)d, (const char *)s); }
inline char* strncpy_P(char* d, const char* s, size_t l) { return (char *)strncpy((char *)d, (const char *)s, l); }

// These we'll allow for the sake of not having to pass the variadic variables...
#define printf_P printf
#define fprintf_P fprintf
#define sprintf_P sprintf

#endif // __ARM

/******************************************************************************
 ***** STATUS CODE DEFINITIONS ************************************************
 ******************************************************************************/
// NB: must follow platform compatibility to manage PROGMEM and PSTR

#include "error.h"
#endif // End of include guard: TINYG2_H_ONCE<|MERGE_RESOLUTION|>--- conflicted
+++ resolved
@@ -28,25 +28,10 @@
  * and the lower one to \winavr\utils\bin\make.exe  (C:\WinAVR-20100110\utils\bin\make.exe)"
  */
 /*
-<<<<<<< HEAD
  * NOTES:
  *  - Fix group count in master 440.21 - is 33, should be 34
  *  - change pstr2str to accept the starting point of the target string as a 2nd argument
- *  - problem where PARENT (sr, depth 1) followed by EMPTY (depth 2) does not close properly
- *  - problem in SR clear that causes the above to occur: {srs:{clear:t}} fails
  *  - verify non-quoted txt: values (error handling fails silently)
- *  - CANcel for ^x (huh?)
- *  - drop linemode to 10 or 12 buffers, reduce RX buffer size and max line length
-=======
- *  txt handling notes (still to go)
- *    - handle ill-formed wrapped JSON (currently fails silently)
- *    - handle non-quoted txt: values (error handling fails silently)
- *    - CANcel for ^x
- */
-/*
- *  0.97/0.98 alignment notes
- *  Add 0.97 JSON nesting / linemode enhancements to 0.98
->>>>>>> 12a8ece1
  */
 
 #ifndef TINYG_H_ONCE
@@ -63,28 +48,24 @@
 
 /****** REVISIONS ******/
 
-<<<<<<< HEAD
 #define TINYG_FIRMWARE_BUILD        449.01	// testing
-=======
-#define TINYG_FIRMWARE_BUILD        448.13	// testing probing with new switch code; fixed feedhold state reporting bug
->>>>>>> 12a8ece1
-#define TINYG_FIRMWARE_VERSION		0.97					    // firmware major version
+#define TINYG_FIRMWARE_VERSION		0.97					    // firmware major version
 #define TINYG_CONFIG_VERSION		5							// CV values start at 5 for backwards compatibility
-#define TINYG_HARDWARE_PLATFORM		HW_PLATFORM_TINYG_XMEGA	    // see hardware.h
-#define TINYG_HARDWARE_VERSION		HW_VERSION_TINYGV8		    // see hardware.h
-#define TINYG_HARDWARE_VERSION_MAX	TINYG_HARDWARE_VERSION
-
-/****** COMPILE-TIME SETTINGS ******/
-
-#define __BITFIELDS
-#define __STEP_CORRECTION                   // enables step correction feedback code in stepper.c (virtual encoders)
-#define __TEXT_MODE							// enables text mode	(~10Kb)
-#define __CANNED_TESTS 						// enables $tests 		(~12Kb)
-
-/****** DEVELOPMENT SETTINGS ******/
-
-#define __DIAGNOSTIC_PARAMETERS				// enables system diagnostic parameters (_xxN) in config_app
-//#define __CANNED_STARTUP					// run any canned startup moves
+#define TINYG_HARDWARE_PLATFORM		HW_PLATFORM_TINYG_XMEGA	    // see hardware.h
+#define TINYG_HARDWARE_VERSION		HW_VERSION_TINYGV8		    // see hardware.h
+#define TINYG_HARDWARE_VERSION_MAX	TINYG_HARDWARE_VERSION
+
+/****** COMPILE-TIME SETTINGS ******/
+
+#define __BITFIELDS
+#define __STEP_CORRECTION                   // enables step correction feedback code in stepper.c (virtual encoders)
+#define __TEXT_MODE							// enables text mode	(~10Kb)
+#define __CANNED_TESTS 						// enables $tests 		(~12Kb)
+
+/****** DEVELOPMENT SETTINGS ******/
+
+#define __DIAGNOSTIC_PARAMETERS				// enables system diagnostic parameters (_xxN) in config_app
+//#define __CANNED_STARTUP					// run any canned startup moves
 
 #ifdef __ARM
 #include "MotatePins.h"
