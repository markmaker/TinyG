/*
 * cycle_homing.c - homing cycle extension to canonical_machine
 * This file is part of the TinyG project
 *
 * Copyright (c) 2010 - 2013 Alden S. Hart, Jr.
 *
 * This file ("the software") is free software: you can redistribute it and/or modify
 * it under the terms of the GNU General Public License, version 2 as published by the
 * Free Software Foundation. You should have received a copy of the GNU General Public
 * License, version 2 along with the software.  If not, see <http://www.gnu.org/licenses/>.
 *
 * As a special exception, you may use this file as part of a software library without
 * restriction. Specifically, if other files instantiate templates or use macros or
 * inline functions from this file, or you compile this file and link it with  other
 * files to produce an executable, this file does not by itself cause the resulting
 * executable to be covered by the GNU General Public License. This exception does not
 * however invalidate any other reasons why the executable file might be covered by the
 * GNU General Public License.
 *
 * THE SOFTWARE IS DISTRIBUTED IN THE HOPE THAT IT WILL BE USEFUL, BUT WITHOUT ANY
 * WARRANTY OF ANY KIND, EXPRESS OR IMPLIED, INCLUDING BUT NOT LIMITED TO THE WARRANTIES
 * OF MERCHANTABILITY, FITNESS FOR A PARTICULAR PURPOSE AND NONINFRINGEMENT. IN NO EVENT
 * SHALL THE AUTHORS OR COPYRIGHT HOLDERS BE LIABLE FOR ANY CLAIM, DAMAGES OR OTHER
 * LIABILITY, WHETHER IN AN ACTION OF CONTRACT, TORT OR OTHERWISE, ARISING FROM, OUT OF
 * OR IN CONNECTION WITH THE SOFTWARE OR THE USE OR OTHER DEALINGS IN THE SOFTWARE.
 */

#include "tinyg.h"
#include "util.h"
#include "config.h"
#include "json_parser.h"
#include "text_parser.h"
#include "gcode_parser.h"
#include "canonical_machine.h"
#include "planner.h"
#include "switch.h"

#ifdef __cplusplus
extern "C"{
#endif

/**** Homing singleton structure ****/

struct hmHomingSingleton {		// persistent homing runtime variables
	// controls for homing cycle
	int8_t axis;				// axis currently being homed
	uint8_t min_mode;			// mode for min switch for this axis
	uint8_t max_mode;			// mode for max switch for this axis
	int8_t homing_switch;		// homing switch for current axis (index into switch flag table)
	int8_t limit_switch;		// limit switch for current axis, or -1 if none
	uint8_t homing_closed;		// 0=open, 1=closed
	uint8_t limit_closed;		// 0=open, 1=closed
	uint8_t set_coordinates;	// G28.4 flag. true = set coords to zero at the end of homing cycle

	stat_t (*func)(int8_t axis);// binding for callback function state machine

	// per-axis parameters
	float direction;			// set to 1 for positive (max), -1 for negative (to min);
	float search_travel;		// signed distance to travel in search
	float search_velocity;		// search speed as positive number
	float latch_velocity;		// latch speed as positive number
	float latch_backoff;		// max distance to back off switch during latch phase 
	float zero_backoff;			// distance to back off switch before setting zero
	float max_clear_backoff;	// maximum distance of switch clearing backoffs before erring out

	// state saved from gcode model
	float saved_feed_rate;		// F setting
	uint8_t saved_units_mode;	// G20,G21 global setting
	uint8_t saved_coord_system;	// G54 - G59 setting
	uint8_t saved_distance_mode;// G90,G91 global setting
	float saved_jerk;			// saved and restored for each axis homed
};
static struct hmHomingSingleton hm;


/**** NOTE: global prototypes and other .h info is located in canonical_machine.h ****/

static stat_t _set_homing_func(stat_t (*func)(int8_t axis));
static stat_t _homing_axis_start(int8_t axis);
static stat_t _homing_axis_clear(int8_t axis);
static stat_t _homing_axis_backoff_home(int8_t axis);
static stat_t _homing_axis_backoff_limit(int8_t axis);
static stat_t _homing_axis_search(int8_t axis);
static stat_t _homing_axis_latch(int8_t axis);
static stat_t _homing_axis_zero_backoff(int8_t axis);
static stat_t _homing_axis_set_zero(int8_t axis);
static stat_t _homing_axis_move(int8_t axis, float target, float velocity);
static stat_t _homing_error_exit(int8_t axis);
static stat_t _homing_finalize_exit(int8_t axis);
static int8_t _get_next_axis(int8_t axis);
//static int8_t _get_next_axes(int8_t axis);

/*****************************************************************************
 * cm_homing_cycle_start()	- G28.1 homing cycle using limit switches
 *
 * Homing works from a G28.1 according to the following writeup: 
 *	https://github.com/synthetos/TinyG/wiki/TinyG-Homing-(version-0.95-and-above)
 *
 *	--- How does this work? ---
 *
 *	Homing is invoked using a G28.2 command with 1 or more axes specified in the
 *	command: e.g. g28.2 x0 y0 z0     (FYI: the number after each axis is irrelevant)
 *
 *	Homing is always run in the following order - for each enabled axis:
 *	  Z,X,Y,A			Note: B and C cannot be homed
 *
 *	At the start of a homing cycle those switches configured for homing 
 *	(or for homing and limits) are treated as homing switches (they are modal).
 *
 *	After initialization the following sequence is run for each axis to be homed:
 *
 *	  0. If a homing or limit switch is closed on invocation, clear off the switch
 *	  1. Drive towards the homing switch at search velocity until switch is hit
 *	  2. Drive away from the homing switch at latch velocity until switch opens
 *	  3. Back off switch by the zero backoff distance and set zero for that axis
 *
 *	Homing works as a state machine that is driven by registering a callback 
 *	function at hm.func() for the next state to be run. Once the axis is 
 *	initialized each callback basically does two things (1) start the move 
 *	for the current function, and (2) register the next state with hm.func(). 
 *	When a move is started it will either be interrupted if the homing switch 
 *	changes state, This will cause the move to stop with a feedhold. The other 
 *	thing that can happen is the move will run to its full length if no switch 
 *	change is detected (hit or open),
 *
 *	Once all moves for an axis are complete the next axis in the sequence is homed
 *
 *	When a homing cycle is initiated the homing state is set to HOMING_NOT_HOMED
 *	When homing completes successfully this is set to HOMING_HOMED, otherwise it
 *	remains HOMING_NOT_HOMED.
 */
/*	--- Some further details ---
 *
 *	Note: When coding a cycle (like this one) you get to perform one queued 
 *	move per entry into the continuation, then you must exit. 
 *
 *	Another Note: When coding a cycle (like this one) you must wait until 
 *	the last move has actually been queued (or has finished) before declaring
 *	the cycle to be done. Otherwise there is a nasty race condition in the 
 *	tg_controller() that will accept the next command before the position of 
 *	the final move has been recorded in the Gcode model. That's what the call
 *	to cm_isbusy() is about.
 */

stat_t cm_homing_cycle_start(void)
{
	// save relevant non-axis parameters from Gcode model
<<<<<<< HEAD
	hm.saved_units_mode = cm_get_units_mode(ACTIVE_MODEL); //cm.gm.units_mode;
	hm.saved_coord_system = cm_get_coord_system(ACTIVE_MODEL); //cm.gm.coord_system;
	hm.saved_distance_mode = cm_get_distance_mode(ACTIVE_MODEL);//cm.gm.distance_mode;
	hm.saved_feed_rate = cm_get_distance_mode(ACTIVE_MODEL); //cm.gm.feed_rate;
=======
//	hm.saved_units_mode = cm.gm.units_mode;
//	hm.saved_coord_system = cm.gm.coord_system;
//	hm.saved_distance_mode = cm.gm.distance_mode;
//	hm.saved_feed_rate = cm.gm.feed_rate;

	hm.saved_units_mode = cm_get_units_mode(ACTIVE_MODEL);			//cm.gm.units_mode;
	hm.saved_coord_system = cm_get_coord_system(ACTIVE_MODEL);		//cm.gm.coord_system;
	hm.saved_distance_mode = cm_get_distance_mode(ACTIVE_MODEL);	//cm.gm.distance_mode;
	hm.saved_feed_rate = cm_get_distance_mode(ACTIVE_MODEL);		//cm.gm.feed_rate;
>>>>>>> c62d636f

	// set working values
	cm_set_units_mode(MILLIMETERS);
	cm_set_distance_mode(INCREMENTAL_MODE);
	cm_set_coord_system(ABSOLUTE_COORDS);	// homing is done in machine coordinates
	hm.set_coordinates = true;

	hm.axis = -1;							// set to retrieve initial axis
	hm.func = _homing_axis_start; 			// bind initial processing function
	cm.cycle_state = CYCLE_HOMING;
	cm.homing_state = HOMING_NOT_HOMED;
	return (STAT_OK);
}

stat_t cm_homing_cycle_start_no_set(void)
{
	cm_homing_cycle_start();
	hm.set_coordinates = false;				// set flag to not update position variables at the end of the cycle
	return (STAT_OK);
}

/* Homing axis moves - these execute in sequence for each axis
 * cm_homing_callback() 		- main loop callback for running the homing cycle
 *	_set_homing_func()			- a convenience for setting the next dispatch vector and exiting
 *	_homing_axis_start()		- get next axis, initialize variables, call the clear
 *	_homing_axis_clear()		- initiate a clear to move off a switch that is thrown at the start
 *	_homing_axis_backoff_home()	- back off the cleared home switch
 *	_homing_axis_backoff_limit()- back off the cleared limit switch
 *	_homing_axis_search()		- fast search for switch, closes switch
 *	_homing_axis_latch()		- slow reverse until switch opens again
 *	_homing_axis_final()		- backoff from latch location to zero position 
 *	_homing_axis_move()			- helper that actually executes the above moves
 */

stat_t cm_homing_callback(void)
{
	if (cm.cycle_state != CYCLE_HOMING) { return (STAT_NOOP);} 	// exit if not in a homing cycle
	if (cm_get_runtime_busy() == true) { return (STAT_EAGAIN);}	// sync to planner move ends
	return (hm.func(hm.axis));									// execute the current homing move
}

static stat_t _set_homing_func(stat_t (*func)(int8_t axis))
{
	hm.func = func;
	return (STAT_EAGAIN);
}

static stat_t _homing_axis_start(int8_t axis)
{
	// get the first or next axis
	if ((axis = _get_next_axis(axis)) < 0) { 				// axes are done or error
		if (axis == -1) {									// -1 is done
			cm.homing_state = HOMING_HOMED;
			return (_set_homing_func(_homing_finalize_exit));
		} else if (axis == -2) { 							// -2 is error
<<<<<<< HEAD
=======
//			cm_set_units_mode(hm.saved_units_mode);
//			cm_set_distance_mode(hm.saved_distance_mode);
//			cm.cycle_state = CYCLE_OFF;
//			cm_cycle_end();
>>>>>>> c62d636f
			return (_homing_error_exit(-2));
		}
	}

	// clear the homed flag for axis so we'll be able to move
	cm.homed[axis] = false;

<<<<<<< HEAD
	// calc travel distance
	float travel_dist = fabs(cm.a[axis].travel_max - cm.a[axis].travel_min) + cm.a[axis].latch_backoff;

=======
>>>>>>> c62d636f
	// trap gross mis-configurations
	if ((fp_ZERO(cm.a[axis].search_velocity)) || (fp_ZERO(cm.a[axis].latch_velocity))) {
		return (_homing_error_exit(axis));
	}
<<<<<<< HEAD
=======

	// calculate and test travel distance
	// ASH: +++++ Not sure how this is going to work with min/max disabled, or -1000000 disables
	float travel_dist = fabs(cm.a[axis].travel_max - cm.a[axis].travel_min) + cm.a[axis].latch_backoff;
>>>>>>> c62d636f
	if ((travel_dist == 0) || (cm.a[axis].latch_backoff <= 0)) {
		return (_homing_error_exit(axis));
	}

	// determine the switch setup and that config is OK
	hm.min_mode = get_switch_mode(MIN_SWITCH(axis));
	hm.max_mode = get_switch_mode(MAX_SWITCH(axis));

	if ( ((hm.min_mode & SW_HOMING_BIT) ^ (hm.max_mode & SW_HOMING_BIT)) == 0) {// one or the other must be homing
		return (_homing_error_exit(axis));					// axis cannot be homed
	}
	hm.axis = axis;											// persist the axis
	hm.search_velocity = fabs(cm.a[axis].search_velocity);	// search velocity is always positive
	hm.latch_velocity = fabs(cm.a[axis].latch_velocity);	// latch velocity is always positive

	// setup parameters homing to the minimum switch
	if (hm.min_mode & SW_HOMING_BIT) {
		hm.homing_switch = MIN_SWITCH(axis);				// the min is the homing switch
		hm.limit_switch = MAX_SWITCH(axis);					// the max would be the limit switch
<<<<<<< HEAD
		hm.search_travel = -travel_dist;			// search travels in negative direction
=======
//		hm.search_travel = -cm.a[axis].travel_max;			// search travels in negative direction
		hm.search_travel = -travel_dist;					// search travels in negative direction
>>>>>>> c62d636f
		hm.latch_backoff = cm.a[axis].latch_backoff;		// latch travels in positive direction
		hm.zero_backoff = cm.a[axis].zero_backoff;

	// setup parameters for positive travel (homing to the maximum switch)
	} else {
		hm.homing_switch = MAX_SWITCH(axis);				// the max is the homing switch
		hm.limit_switch = MIN_SWITCH(axis);					// the min would be the limit switch
<<<<<<< HEAD
		hm.search_travel = travel_dist;			// search travels in positive direction
=======
//		hm.search_travel = cm.a[axis].travel_max;			// search travels in positive direction
		hm.search_travel = travel_dist;						// search travels in positive direction
>>>>>>> c62d636f
		hm.latch_backoff = -cm.a[axis].latch_backoff;		// latch travels in negative direction
		hm.zero_backoff = -cm.a[axis].zero_backoff;
	}
    // if homing is disabled for the axis then skip to the next axis
	uint8_t sw_mode = get_switch_mode(hm.homing_switch);
	if ((sw_mode != SW_MODE_HOMING) && (sw_mode != SW_MODE_HOMING_LIMIT)) {
		return (_set_homing_func(_homing_axis_start));
	}
	// disable the limit switch parameter if there is no limit switch
	if (get_switch_mode(hm.limit_switch) == SW_MODE_DISABLED) { hm.limit_switch = -1;}

	hm.saved_jerk = cm.a[axis].jerk_max;					// save the max jerk value
	return (_set_homing_func(_homing_axis_clear));			// start the clear
}

// Handle an initial switch closure by backing off switches
// NOTE: Relies on independent switches per axis (not shared)
static stat_t _homing_axis_clear(int8_t axis)				// first clear move
{
	int8_t homing = read_switch(hm.homing_switch);
	int8_t limit = read_switch(hm.limit_switch);

	if ((homing == SW_OPEN) && (limit != SW_CLOSED)) {
 		return (_set_homing_func(_homing_axis_search));		// OK to start the search
	}
	if (homing == SW_CLOSED) {
		_homing_axis_move(axis, hm.latch_backoff, hm.search_velocity);
 		return (_set_homing_func(_homing_axis_backoff_home));// will backoff homing switch some more
	}
	_homing_axis_move(axis, -hm.latch_backoff, hm.search_velocity);
 	return (_set_homing_func(_homing_axis_backoff_limit));	// will backoff limit switch some more
}

static stat_t _homing_axis_backoff_home(int8_t axis)		// back off cleared homing switch
{
	_homing_axis_move(axis, hm.latch_backoff, hm.search_velocity);
    return (_set_homing_func(_homing_axis_search));
}

static stat_t _homing_axis_backoff_limit(int8_t axis)		// back off cleared limit switch
{
	_homing_axis_move(axis, -hm.latch_backoff, hm.search_velocity);
    return (_set_homing_func(_homing_axis_search));
}

static stat_t _homing_axis_search(int8_t axis)				// start the search
{
	cm.a[axis].jerk_max = cm.a[axis].jerk_homing;			// use the homing jerk for search onward
	_homing_axis_move(axis, hm.search_travel, hm.search_velocity);
    return (_set_homing_func(_homing_axis_latch));
}

static stat_t _homing_axis_latch(int8_t axis)				// latch to switch open
{
	_homing_axis_move(axis, hm.latch_backoff, hm.latch_velocity);    
	return (_set_homing_func(_homing_axis_zero_backoff)); 
}

static stat_t _homing_axis_zero_backoff(int8_t axis)		// backoff to zero position
{
	_homing_axis_move(axis, hm.zero_backoff, hm.search_velocity);
	return (_set_homing_func(_homing_axis_set_zero));
}

static stat_t _homing_axis_set_zero(int8_t axis)			// set zero and finish up
{
	if (hm.set_coordinates != false) {						// do not set axis if in G28.4 cycle
		cm_set_axis_origin(axis, 0);
		mp_set_runtime_position(axis, 0);
		cm.homed[axis] = true;
	} else {
		cm_set_axis_origin(axis, cm_get_work_position(RUNTIME, axis));
	}
	cm.a[axis].jerk_max = hm.saved_jerk;					// restore the max jerk value
	return (_set_homing_func(_homing_axis_start));
}

static stat_t _homing_axis_move(int8_t axis, float target, float velocity)
{
	float vect[] = {0,0,0,0,0,0};
	float flags[] = {false, false, false, false, false, false};

	vect[axis] = target;
	flags[axis] = true;
	cm_set_feed_rate(velocity);
	mp_flush_planner();										// don't use cm_request_queue_flush() here
	cm_request_cycle_start();
	ritorno(cm_straight_feed(vect, flags));
	return (STAT_EAGAIN);
}

/* 
 * _homing_error_exit()
 */

static stat_t _homing_error_exit(int8_t axis)
{
	// Generate the warning message. Since the error exit returns via the homing callback
	// - and not the main controller - it requires its own display processing
	cmd_reset_list();

	if (axis == -2) {
		cmd_conditional_message((const char_t *)"*** WARNING *** Homing error: Specified axis(es) cannot be homed");;
	} else {
		char message[CMD_MESSAGE_LEN];
		sprintf_P(message, PSTR("*** WARNING *** Homing error: %c axis settings misconfigured"), cm_get_axis_char(axis));
		cmd_conditional_message((char_t *)message);
	}
	cmd_print_list(STAT_HOMING_CYCLE_FAILED, TEXT_INLINE_VALUES, JSON_RESPONSE_FORMAT);

	_homing_finalize_exit(axis);
	return (STAT_HOMING_CYCLE_FAILED);			// homing state remains HOMING_NOT_HOMED
}

/* 
 * _homing_finalize_exit()
 */

static stat_t _homing_finalize_exit(int8_t axis)	// third part of return to home
{
	mp_flush_planner(); 							// should be stopped, but in case of switch closure.
													// don't use cm_request_queue_flush() here

	cm_set_coord_system(hm.saved_coord_system);		// restore to work coordinate system
	cm_set_units_mode(hm.saved_units_mode);
	cm_set_distance_mode(hm.saved_distance_mode);
	cm_set_feed_rate(hm.saved_feed_rate);
	cm_set_motion_mode(MODEL, MOTION_MODE_CANCEL_MOTION_MODE);
<<<<<<< HEAD
=======
//	cm.homing_state = HOMING_HOMED;
>>>>>>> c62d636f
	cm.cycle_state = CYCLE_OFF;						// required
	cm_cycle_end();
//+++++ DIAGNOSTIC +++++
//	printf("Homed: posX: %6.3f, posY: %6.3f\n", (double)gm.position[AXIS_X], (double)gm.target[AXIS_Y]);
	return (STAT_OK);
}


/*
 * _get_next_axis() - return next axis in sequence based on axis in arg
 *
 *	Accepts "axis" arg as the current axis; or -1 to retrieve the first axis
 *	Returns next axis based on "axis" argument and if that axis is flagged for homing in the gf struct
 *	Returns -1 when all axes have been processed
 *	Returns -2 if no axes are specified (Gcode calling error)
 *	Homes Z first, then the rest in sequence
 *
 *	Isolating this function facilitates implementing more complex and 
 *	user-specified axis homing orders
 */

static int8_t _get_next_axis(int8_t axis)
{
#if (HOMING_AXES <= 4)

	if (axis == -1) {	// inelegant brute force solution
		if (fp_TRUE(cm.gf.target[AXIS_Z])) return (AXIS_Z);
		if (fp_TRUE(cm.gf.target[AXIS_X])) return (AXIS_X);
		if (fp_TRUE(cm.gf.target[AXIS_Y])) return (AXIS_Y);
		if (fp_TRUE(cm.gf.target[AXIS_A])) return (AXIS_A);
		return (-2);	// error
	} else if (axis == AXIS_Z) {
		if (fp_TRUE(cm.gf.target[AXIS_X])) return (AXIS_X);
		if (fp_TRUE(cm.gf.target[AXIS_Y])) return (AXIS_Y);
		if (fp_TRUE(cm.gf.target[AXIS_A])) return (AXIS_A);
	} else if (axis == AXIS_X) {
		if (fp_TRUE(cm.gf.target[AXIS_Y])) return (AXIS_Y);
		if (fp_TRUE(cm.gf.target[AXIS_A])) return (AXIS_A);
	} else if (axis == AXIS_Y) {
		if (fp_TRUE(cm.gf.target[AXIS_A])) return (AXIS_A);
	}
	return (-1);	// done

#else

	if (axis == -1) {
		if (fp_TRUE(cm.gf.target[AXIS_Z])) return (AXIS_Z);
		if (fp_TRUE(cm.gf.target[AXIS_X])) return (AXIS_X);
		if (fp_TRUE(cm.gf.target[AXIS_Y])) return (AXIS_Y);
		if (fp_TRUE(cm.gf.target[AXIS_A])) return (AXIS_A);
		if (fp_TRUE(cm.gf.target[AXIS_B])) return (AXIS_B);
		if (fp_TRUE(cm.gf.target[AXIS_C])) return (AXIS_C);
		return (-2);	// error
	} else if (axis == AXIS_Z) {
		if (fp_TRUE(cm.gf.target[AXIS_X])) return (AXIS_X);
		if (fp_TRUE(cm.gf.target[AXIS_Y])) return (AXIS_Y);
		if (fp_TRUE(cm.gf.target[AXIS_A])) return (AXIS_A);
		if (fp_TRUE(cm.gf.target[AXIS_B])) return (AXIS_B);
		if (fp_TRUE(cm.gf.target[AXIS_C])) return (AXIS_C);
	} else if (axis == AXIS_X) {
		if (fp_TRUE(cm.gf.target[AXIS_Y])) return (AXIS_Y);
		if (fp_TRUE(cm.gf.target[AXIS_A])) return (AXIS_A);
		if (fp_TRUE(cm.gf.target[AXIS_B])) return (AXIS_B);
		if (fp_TRUE(cm.gf.target[AXIS_C])) return (AXIS_C);
	} else if (axis == AXIS_Y) {
		if (fp_TRUE(cm.gf.target[AXIS_A])) return (AXIS_A);
		if (fp_TRUE(cm.gf.target[AXIS_B])) return (AXIS_B);
		if (fp_TRUE(cm.gf.target[AXIS_C])) return (AXIS_C);
	} else if (axis == AXIS_A) {
		if (fp_TRUE(cm.gf.target[AXIS_B])) return (AXIS_B);
		if (fp_TRUE(cm.gf.target[AXIS_C])) return (AXIS_C);
	} else if (axis == AXIS_B) {
		if (fp_TRUE(cm.gf.target[AXIS_C])) return (AXIS_C);
	}
	return (-1);	// done

#endif
}


/*
 * _get_next_axes() - return next axis in sequence based on axis in arg
 *
 *	Accepts "axis" arg as the current axis; or -1 to retrieve the first axis
 *	Returns next axis based on "axis" argument
 *	Returns -1 when all axes have been processed
 *	Returns -2 if no axes are specified (Gcode calling error)
 *
 *	hm.axis2 is set to the secondary axis if axis is a dual axis
 *	hm.axis2 is set to -1 otherwise
 *
 *	Isolating this function facilitates implementing more complex and 
 *	user-specified axis homing orders
 *
 *	Note: the logic to test for disabled or inhibited axes will allow the 
 *	following condition to occur: A single axis is specified but it is
 *	disabled or inhibited - homing will say that it was successfully homed.
 */
// _run_homing_dual_axis() - kernal routine for running homing on a dual axis
//static stat_t _run_homing_dual_axis(int8_t axis) { return (STAT_OK);}

/*
int8_t _get_next_axes(int8_t axis)
{
	int8_t next_axis;
	hm.axis2 = -1;

	// Scan target vector for case where no valid axes are specified
	for (next_axis = 0; next_axis < AXES; next_axis++) {
		if ((fp_TRUE(cm.gf.target[next_axis])) &&
			(cm.a[next_axis].axis_mode != AXIS_INHIBITED) &&
			(cm.a[next_axis].axis_mode != AXIS_DISABLED)) {
			break;
		}
	}
	if (next_axis == AXES) {
//		fprintf_P(stderr, PSTR("***** Homing failed: none or disabled/inhibited axes specified\n"));
		return (-2);	// didn't find any axes to process
	}

	// Scan target vector from the current axis to find next axis or the end
	for (next_axis = ++axis; next_axis < AXES; next_axis++) {
		if (fp_TRUE(cm.gf.target[next_axis])) {
			if ((cm.a[next_axis].axis_mode == AXIS_INHIBITED) ||
				(cm.a[next_axis].axis_mode == AXIS_DISABLED)) {	// Skip if axis disabled or inhibited
				continue;
			}
			break;		// got a good one
		}
		return (-1);	// you are done
	}

	// Got a valid axis. Find out if it's a dual
	return (STAT_OK);
}
*/

#ifdef __cplusplus
}
#endif
<|MERGE_RESOLUTION|>--- conflicted
+++ resolved
@@ -1,559 +1,529 @@
-/*
- * cycle_homing.c - homing cycle extension to canonical_machine
- * This file is part of the TinyG project
- *
- * Copyright (c) 2010 - 2013 Alden S. Hart, Jr.
- *
- * This file ("the software") is free software: you can redistribute it and/or modify
- * it under the terms of the GNU General Public License, version 2 as published by the
- * Free Software Foundation. You should have received a copy of the GNU General Public
- * License, version 2 along with the software.  If not, see <http://www.gnu.org/licenses/>.
- *
- * As a special exception, you may use this file as part of a software library without
- * restriction. Specifically, if other files instantiate templates or use macros or
- * inline functions from this file, or you compile this file and link it with  other
- * files to produce an executable, this file does not by itself cause the resulting
- * executable to be covered by the GNU General Public License. This exception does not
- * however invalidate any other reasons why the executable file might be covered by the
- * GNU General Public License.
- *
- * THE SOFTWARE IS DISTRIBUTED IN THE HOPE THAT IT WILL BE USEFUL, BUT WITHOUT ANY
- * WARRANTY OF ANY KIND, EXPRESS OR IMPLIED, INCLUDING BUT NOT LIMITED TO THE WARRANTIES
- * OF MERCHANTABILITY, FITNESS FOR A PARTICULAR PURPOSE AND NONINFRINGEMENT. IN NO EVENT
- * SHALL THE AUTHORS OR COPYRIGHT HOLDERS BE LIABLE FOR ANY CLAIM, DAMAGES OR OTHER
- * LIABILITY, WHETHER IN AN ACTION OF CONTRACT, TORT OR OTHERWISE, ARISING FROM, OUT OF
- * OR IN CONNECTION WITH THE SOFTWARE OR THE USE OR OTHER DEALINGS IN THE SOFTWARE.
- */
-
-#include "tinyg.h"
-#include "util.h"
-#include "config.h"
-#include "json_parser.h"
-#include "text_parser.h"
-#include "gcode_parser.h"
-#include "canonical_machine.h"
-#include "planner.h"
-#include "switch.h"
-
-#ifdef __cplusplus
-extern "C"{
-#endif
-
-/**** Homing singleton structure ****/
-
-struct hmHomingSingleton {		// persistent homing runtime variables
-	// controls for homing cycle
-	int8_t axis;				// axis currently being homed
-	uint8_t min_mode;			// mode for min switch for this axis
-	uint8_t max_mode;			// mode for max switch for this axis
-	int8_t homing_switch;		// homing switch for current axis (index into switch flag table)
-	int8_t limit_switch;		// limit switch for current axis, or -1 if none
-	uint8_t homing_closed;		// 0=open, 1=closed
-	uint8_t limit_closed;		// 0=open, 1=closed
-	uint8_t set_coordinates;	// G28.4 flag. true = set coords to zero at the end of homing cycle
-
-	stat_t (*func)(int8_t axis);// binding for callback function state machine
-
-	// per-axis parameters
-	float direction;			// set to 1 for positive (max), -1 for negative (to min);
-	float search_travel;		// signed distance to travel in search
-	float search_velocity;		// search speed as positive number
-	float latch_velocity;		// latch speed as positive number
-	float latch_backoff;		// max distance to back off switch during latch phase 
-	float zero_backoff;			// distance to back off switch before setting zero
-	float max_clear_backoff;	// maximum distance of switch clearing backoffs before erring out
-
-	// state saved from gcode model
-	float saved_feed_rate;		// F setting
-	uint8_t saved_units_mode;	// G20,G21 global setting
-	uint8_t saved_coord_system;	// G54 - G59 setting
-	uint8_t saved_distance_mode;// G90,G91 global setting
-	float saved_jerk;			// saved and restored for each axis homed
-};
-static struct hmHomingSingleton hm;
-
-
-/**** NOTE: global prototypes and other .h info is located in canonical_machine.h ****/
-
-static stat_t _set_homing_func(stat_t (*func)(int8_t axis));
-static stat_t _homing_axis_start(int8_t axis);
-static stat_t _homing_axis_clear(int8_t axis);
-static stat_t _homing_axis_backoff_home(int8_t axis);
-static stat_t _homing_axis_backoff_limit(int8_t axis);
-static stat_t _homing_axis_search(int8_t axis);
-static stat_t _homing_axis_latch(int8_t axis);
-static stat_t _homing_axis_zero_backoff(int8_t axis);
-static stat_t _homing_axis_set_zero(int8_t axis);
-static stat_t _homing_axis_move(int8_t axis, float target, float velocity);
-static stat_t _homing_error_exit(int8_t axis);
-static stat_t _homing_finalize_exit(int8_t axis);
-static int8_t _get_next_axis(int8_t axis);
-//static int8_t _get_next_axes(int8_t axis);
-
-/*****************************************************************************
- * cm_homing_cycle_start()	- G28.1 homing cycle using limit switches
- *
- * Homing works from a G28.1 according to the following writeup: 
- *	https://github.com/synthetos/TinyG/wiki/TinyG-Homing-(version-0.95-and-above)
- *
- *	--- How does this work? ---
- *
- *	Homing is invoked using a G28.2 command with 1 or more axes specified in the
- *	command: e.g. g28.2 x0 y0 z0     (FYI: the number after each axis is irrelevant)
- *
- *	Homing is always run in the following order - for each enabled axis:
- *	  Z,X,Y,A			Note: B and C cannot be homed
- *
- *	At the start of a homing cycle those switches configured for homing 
- *	(or for homing and limits) are treated as homing switches (they are modal).
- *
- *	After initialization the following sequence is run for each axis to be homed:
- *
- *	  0. If a homing or limit switch is closed on invocation, clear off the switch
- *	  1. Drive towards the homing switch at search velocity until switch is hit
- *	  2. Drive away from the homing switch at latch velocity until switch opens
- *	  3. Back off switch by the zero backoff distance and set zero for that axis
- *
- *	Homing works as a state machine that is driven by registering a callback 
- *	function at hm.func() for the next state to be run. Once the axis is 
- *	initialized each callback basically does two things (1) start the move 
- *	for the current function, and (2) register the next state with hm.func(). 
- *	When a move is started it will either be interrupted if the homing switch 
- *	changes state, This will cause the move to stop with a feedhold. The other 
- *	thing that can happen is the move will run to its full length if no switch 
- *	change is detected (hit or open),
- *
- *	Once all moves for an axis are complete the next axis in the sequence is homed
- *
- *	When a homing cycle is initiated the homing state is set to HOMING_NOT_HOMED
- *	When homing completes successfully this is set to HOMING_HOMED, otherwise it
- *	remains HOMING_NOT_HOMED.
- */
-/*	--- Some further details ---
- *
- *	Note: When coding a cycle (like this one) you get to perform one queued 
- *	move per entry into the continuation, then you must exit. 
- *
- *	Another Note: When coding a cycle (like this one) you must wait until 
- *	the last move has actually been queued (or has finished) before declaring
- *	the cycle to be done. Otherwise there is a nasty race condition in the 
- *	tg_controller() that will accept the next command before the position of 
- *	the final move has been recorded in the Gcode model. That's what the call
- *	to cm_isbusy() is about.
- */
-
-stat_t cm_homing_cycle_start(void)
-{
-	// save relevant non-axis parameters from Gcode model
-<<<<<<< HEAD
-	hm.saved_units_mode = cm_get_units_mode(ACTIVE_MODEL); //cm.gm.units_mode;
-	hm.saved_coord_system = cm_get_coord_system(ACTIVE_MODEL); //cm.gm.coord_system;
-	hm.saved_distance_mode = cm_get_distance_mode(ACTIVE_MODEL);//cm.gm.distance_mode;
-	hm.saved_feed_rate = cm_get_distance_mode(ACTIVE_MODEL); //cm.gm.feed_rate;
-=======
-//	hm.saved_units_mode = cm.gm.units_mode;
-//	hm.saved_coord_system = cm.gm.coord_system;
-//	hm.saved_distance_mode = cm.gm.distance_mode;
-//	hm.saved_feed_rate = cm.gm.feed_rate;
-
-	hm.saved_units_mode = cm_get_units_mode(ACTIVE_MODEL);			//cm.gm.units_mode;
-	hm.saved_coord_system = cm_get_coord_system(ACTIVE_MODEL);		//cm.gm.coord_system;
-	hm.saved_distance_mode = cm_get_distance_mode(ACTIVE_MODEL);	//cm.gm.distance_mode;
-	hm.saved_feed_rate = cm_get_distance_mode(ACTIVE_MODEL);		//cm.gm.feed_rate;
->>>>>>> c62d636f
-
-	// set working values
-	cm_set_units_mode(MILLIMETERS);
-	cm_set_distance_mode(INCREMENTAL_MODE);
-	cm_set_coord_system(ABSOLUTE_COORDS);	// homing is done in machine coordinates
-	hm.set_coordinates = true;
-
-	hm.axis = -1;							// set to retrieve initial axis
-	hm.func = _homing_axis_start; 			// bind initial processing function
-	cm.cycle_state = CYCLE_HOMING;
-	cm.homing_state = HOMING_NOT_HOMED;
-	return (STAT_OK);
-}
-
-stat_t cm_homing_cycle_start_no_set(void)
-{
-	cm_homing_cycle_start();
-	hm.set_coordinates = false;				// set flag to not update position variables at the end of the cycle
-	return (STAT_OK);
-}
-
-/* Homing axis moves - these execute in sequence for each axis
- * cm_homing_callback() 		- main loop callback for running the homing cycle
- *	_set_homing_func()			- a convenience for setting the next dispatch vector and exiting
- *	_homing_axis_start()		- get next axis, initialize variables, call the clear
- *	_homing_axis_clear()		- initiate a clear to move off a switch that is thrown at the start
- *	_homing_axis_backoff_home()	- back off the cleared home switch
- *	_homing_axis_backoff_limit()- back off the cleared limit switch
- *	_homing_axis_search()		- fast search for switch, closes switch
- *	_homing_axis_latch()		- slow reverse until switch opens again
- *	_homing_axis_final()		- backoff from latch location to zero position 
- *	_homing_axis_move()			- helper that actually executes the above moves
- */
-
-stat_t cm_homing_callback(void)
-{
-	if (cm.cycle_state != CYCLE_HOMING) { return (STAT_NOOP);} 	// exit if not in a homing cycle
-	if (cm_get_runtime_busy() == true) { return (STAT_EAGAIN);}	// sync to planner move ends
-	return (hm.func(hm.axis));									// execute the current homing move
-}
-
-static stat_t _set_homing_func(stat_t (*func)(int8_t axis))
-{
-	hm.func = func;
-	return (STAT_EAGAIN);
-}
-
-static stat_t _homing_axis_start(int8_t axis)
-{
-	// get the first or next axis
-	if ((axis = _get_next_axis(axis)) < 0) { 				// axes are done or error
-		if (axis == -1) {									// -1 is done
-			cm.homing_state = HOMING_HOMED;
-			return (_set_homing_func(_homing_finalize_exit));
-		} else if (axis == -2) { 							// -2 is error
-<<<<<<< HEAD
-=======
-//			cm_set_units_mode(hm.saved_units_mode);
-//			cm_set_distance_mode(hm.saved_distance_mode);
-//			cm.cycle_state = CYCLE_OFF;
-//			cm_cycle_end();
->>>>>>> c62d636f
-			return (_homing_error_exit(-2));
-		}
-	}
-
-	// clear the homed flag for axis so we'll be able to move
-	cm.homed[axis] = false;
-
-<<<<<<< HEAD
-	// calc travel distance
-	float travel_dist = fabs(cm.a[axis].travel_max - cm.a[axis].travel_min) + cm.a[axis].latch_backoff;
-
-=======
->>>>>>> c62d636f
-	// trap gross mis-configurations
-	if ((fp_ZERO(cm.a[axis].search_velocity)) || (fp_ZERO(cm.a[axis].latch_velocity))) {
-		return (_homing_error_exit(axis));
-	}
-<<<<<<< HEAD
-=======
-
-	// calculate and test travel distance
-	// ASH: +++++ Not sure how this is going to work with min/max disabled, or -1000000 disables
-	float travel_dist = fabs(cm.a[axis].travel_max - cm.a[axis].travel_min) + cm.a[axis].latch_backoff;
->>>>>>> c62d636f
-	if ((travel_dist == 0) || (cm.a[axis].latch_backoff <= 0)) {
-		return (_homing_error_exit(axis));
-	}
-
-	// determine the switch setup and that config is OK
-	hm.min_mode = get_switch_mode(MIN_SWITCH(axis));
-	hm.max_mode = get_switch_mode(MAX_SWITCH(axis));
-
-	if ( ((hm.min_mode & SW_HOMING_BIT) ^ (hm.max_mode & SW_HOMING_BIT)) == 0) {// one or the other must be homing
-		return (_homing_error_exit(axis));					// axis cannot be homed
-	}
-	hm.axis = axis;											// persist the axis
-	hm.search_velocity = fabs(cm.a[axis].search_velocity);	// search velocity is always positive
-	hm.latch_velocity = fabs(cm.a[axis].latch_velocity);	// latch velocity is always positive
-
-	// setup parameters homing to the minimum switch
-	if (hm.min_mode & SW_HOMING_BIT) {
-		hm.homing_switch = MIN_SWITCH(axis);				// the min is the homing switch
-		hm.limit_switch = MAX_SWITCH(axis);					// the max would be the limit switch
-<<<<<<< HEAD
-		hm.search_travel = -travel_dist;			// search travels in negative direction
-=======
-//		hm.search_travel = -cm.a[axis].travel_max;			// search travels in negative direction
-		hm.search_travel = -travel_dist;					// search travels in negative direction
->>>>>>> c62d636f
-		hm.latch_backoff = cm.a[axis].latch_backoff;		// latch travels in positive direction
-		hm.zero_backoff = cm.a[axis].zero_backoff;
-
-	// setup parameters for positive travel (homing to the maximum switch)
-	} else {
-		hm.homing_switch = MAX_SWITCH(axis);				// the max is the homing switch
-		hm.limit_switch = MIN_SWITCH(axis);					// the min would be the limit switch
-<<<<<<< HEAD
-		hm.search_travel = travel_dist;			// search travels in positive direction
-=======
-//		hm.search_travel = cm.a[axis].travel_max;			// search travels in positive direction
-		hm.search_travel = travel_dist;						// search travels in positive direction
->>>>>>> c62d636f
-		hm.latch_backoff = -cm.a[axis].latch_backoff;		// latch travels in negative direction
-		hm.zero_backoff = -cm.a[axis].zero_backoff;
-	}
-    // if homing is disabled for the axis then skip to the next axis
-	uint8_t sw_mode = get_switch_mode(hm.homing_switch);
-	if ((sw_mode != SW_MODE_HOMING) && (sw_mode != SW_MODE_HOMING_LIMIT)) {
-		return (_set_homing_func(_homing_axis_start));
-	}
-	// disable the limit switch parameter if there is no limit switch
-	if (get_switch_mode(hm.limit_switch) == SW_MODE_DISABLED) { hm.limit_switch = -1;}
-
-	hm.saved_jerk = cm.a[axis].jerk_max;					// save the max jerk value
-	return (_set_homing_func(_homing_axis_clear));			// start the clear
-}
-
-// Handle an initial switch closure by backing off switches
-// NOTE: Relies on independent switches per axis (not shared)
-static stat_t _homing_axis_clear(int8_t axis)				// first clear move
-{
-	int8_t homing = read_switch(hm.homing_switch);
-	int8_t limit = read_switch(hm.limit_switch);
-
-	if ((homing == SW_OPEN) && (limit != SW_CLOSED)) {
- 		return (_set_homing_func(_homing_axis_search));		// OK to start the search
-	}
-	if (homing == SW_CLOSED) {
-		_homing_axis_move(axis, hm.latch_backoff, hm.search_velocity);
- 		return (_set_homing_func(_homing_axis_backoff_home));// will backoff homing switch some more
-	}
-	_homing_axis_move(axis, -hm.latch_backoff, hm.search_velocity);
- 	return (_set_homing_func(_homing_axis_backoff_limit));	// will backoff limit switch some more
-}
-
-static stat_t _homing_axis_backoff_home(int8_t axis)		// back off cleared homing switch
-{
-	_homing_axis_move(axis, hm.latch_backoff, hm.search_velocity);
-    return (_set_homing_func(_homing_axis_search));
-}
-
-static stat_t _homing_axis_backoff_limit(int8_t axis)		// back off cleared limit switch
-{
-	_homing_axis_move(axis, -hm.latch_backoff, hm.search_velocity);
-    return (_set_homing_func(_homing_axis_search));
-}
-
-static stat_t _homing_axis_search(int8_t axis)				// start the search
-{
-	cm.a[axis].jerk_max = cm.a[axis].jerk_homing;			// use the homing jerk for search onward
-	_homing_axis_move(axis, hm.search_travel, hm.search_velocity);
-    return (_set_homing_func(_homing_axis_latch));
-}
-
-static stat_t _homing_axis_latch(int8_t axis)				// latch to switch open
-{
-	_homing_axis_move(axis, hm.latch_backoff, hm.latch_velocity);    
-	return (_set_homing_func(_homing_axis_zero_backoff)); 
-}
-
-static stat_t _homing_axis_zero_backoff(int8_t axis)		// backoff to zero position
-{
-	_homing_axis_move(axis, hm.zero_backoff, hm.search_velocity);
-	return (_set_homing_func(_homing_axis_set_zero));
-}
-
-static stat_t _homing_axis_set_zero(int8_t axis)			// set zero and finish up
-{
-	if (hm.set_coordinates != false) {						// do not set axis if in G28.4 cycle
-		cm_set_axis_origin(axis, 0);
-		mp_set_runtime_position(axis, 0);
-		cm.homed[axis] = true;
-	} else {
-		cm_set_axis_origin(axis, cm_get_work_position(RUNTIME, axis));
-	}
-	cm.a[axis].jerk_max = hm.saved_jerk;					// restore the max jerk value
-	return (_set_homing_func(_homing_axis_start));
-}
-
-static stat_t _homing_axis_move(int8_t axis, float target, float velocity)
-{
-	float vect[] = {0,0,0,0,0,0};
-	float flags[] = {false, false, false, false, false, false};
-
-	vect[axis] = target;
-	flags[axis] = true;
-	cm_set_feed_rate(velocity);
-	mp_flush_planner();										// don't use cm_request_queue_flush() here
-	cm_request_cycle_start();
-	ritorno(cm_straight_feed(vect, flags));
-	return (STAT_EAGAIN);
-}
-
-/* 
- * _homing_error_exit()
- */
-
-static stat_t _homing_error_exit(int8_t axis)
-{
-	// Generate the warning message. Since the error exit returns via the homing callback
-	// - and not the main controller - it requires its own display processing
-	cmd_reset_list();
-
-	if (axis == -2) {
-		cmd_conditional_message((const char_t *)"*** WARNING *** Homing error: Specified axis(es) cannot be homed");;
-	} else {
-		char message[CMD_MESSAGE_LEN];
-		sprintf_P(message, PSTR("*** WARNING *** Homing error: %c axis settings misconfigured"), cm_get_axis_char(axis));
-		cmd_conditional_message((char_t *)message);
-	}
-	cmd_print_list(STAT_HOMING_CYCLE_FAILED, TEXT_INLINE_VALUES, JSON_RESPONSE_FORMAT);
-
-	_homing_finalize_exit(axis);
-	return (STAT_HOMING_CYCLE_FAILED);			// homing state remains HOMING_NOT_HOMED
-}
-
-/* 
- * _homing_finalize_exit()
- */
-
-static stat_t _homing_finalize_exit(int8_t axis)	// third part of return to home
-{
-	mp_flush_planner(); 							// should be stopped, but in case of switch closure.
-													// don't use cm_request_queue_flush() here
-
-	cm_set_coord_system(hm.saved_coord_system);		// restore to work coordinate system
-	cm_set_units_mode(hm.saved_units_mode);
-	cm_set_distance_mode(hm.saved_distance_mode);
-	cm_set_feed_rate(hm.saved_feed_rate);
-	cm_set_motion_mode(MODEL, MOTION_MODE_CANCEL_MOTION_MODE);
-<<<<<<< HEAD
-=======
-//	cm.homing_state = HOMING_HOMED;
->>>>>>> c62d636f
-	cm.cycle_state = CYCLE_OFF;						// required
-	cm_cycle_end();
-//+++++ DIAGNOSTIC +++++
-//	printf("Homed: posX: %6.3f, posY: %6.3f\n", (double)gm.position[AXIS_X], (double)gm.target[AXIS_Y]);
-	return (STAT_OK);
-}
-
-
-/*
- * _get_next_axis() - return next axis in sequence based on axis in arg
- *
- *	Accepts "axis" arg as the current axis; or -1 to retrieve the first axis
- *	Returns next axis based on "axis" argument and if that axis is flagged for homing in the gf struct
- *	Returns -1 when all axes have been processed
- *	Returns -2 if no axes are specified (Gcode calling error)
- *	Homes Z first, then the rest in sequence
- *
- *	Isolating this function facilitates implementing more complex and 
- *	user-specified axis homing orders
- */
-
-static int8_t _get_next_axis(int8_t axis)
-{
-#if (HOMING_AXES <= 4)
-
-	if (axis == -1) {	// inelegant brute force solution
-		if (fp_TRUE(cm.gf.target[AXIS_Z])) return (AXIS_Z);
-		if (fp_TRUE(cm.gf.target[AXIS_X])) return (AXIS_X);
-		if (fp_TRUE(cm.gf.target[AXIS_Y])) return (AXIS_Y);
-		if (fp_TRUE(cm.gf.target[AXIS_A])) return (AXIS_A);
-		return (-2);	// error
-	} else if (axis == AXIS_Z) {
-		if (fp_TRUE(cm.gf.target[AXIS_X])) return (AXIS_X);
-		if (fp_TRUE(cm.gf.target[AXIS_Y])) return (AXIS_Y);
-		if (fp_TRUE(cm.gf.target[AXIS_A])) return (AXIS_A);
-	} else if (axis == AXIS_X) {
-		if (fp_TRUE(cm.gf.target[AXIS_Y])) return (AXIS_Y);
-		if (fp_TRUE(cm.gf.target[AXIS_A])) return (AXIS_A);
-	} else if (axis == AXIS_Y) {
-		if (fp_TRUE(cm.gf.target[AXIS_A])) return (AXIS_A);
-	}
-	return (-1);	// done
-
-#else
-
-	if (axis == -1) {
-		if (fp_TRUE(cm.gf.target[AXIS_Z])) return (AXIS_Z);
-		if (fp_TRUE(cm.gf.target[AXIS_X])) return (AXIS_X);
-		if (fp_TRUE(cm.gf.target[AXIS_Y])) return (AXIS_Y);
-		if (fp_TRUE(cm.gf.target[AXIS_A])) return (AXIS_A);
-		if (fp_TRUE(cm.gf.target[AXIS_B])) return (AXIS_B);
-		if (fp_TRUE(cm.gf.target[AXIS_C])) return (AXIS_C);
-		return (-2);	// error
-	} else if (axis == AXIS_Z) {
-		if (fp_TRUE(cm.gf.target[AXIS_X])) return (AXIS_X);
-		if (fp_TRUE(cm.gf.target[AXIS_Y])) return (AXIS_Y);
-		if (fp_TRUE(cm.gf.target[AXIS_A])) return (AXIS_A);
-		if (fp_TRUE(cm.gf.target[AXIS_B])) return (AXIS_B);
-		if (fp_TRUE(cm.gf.target[AXIS_C])) return (AXIS_C);
-	} else if (axis == AXIS_X) {
-		if (fp_TRUE(cm.gf.target[AXIS_Y])) return (AXIS_Y);
-		if (fp_TRUE(cm.gf.target[AXIS_A])) return (AXIS_A);
-		if (fp_TRUE(cm.gf.target[AXIS_B])) return (AXIS_B);
-		if (fp_TRUE(cm.gf.target[AXIS_C])) return (AXIS_C);
-	} else if (axis == AXIS_Y) {
-		if (fp_TRUE(cm.gf.target[AXIS_A])) return (AXIS_A);
-		if (fp_TRUE(cm.gf.target[AXIS_B])) return (AXIS_B);
-		if (fp_TRUE(cm.gf.target[AXIS_C])) return (AXIS_C);
-	} else if (axis == AXIS_A) {
-		if (fp_TRUE(cm.gf.target[AXIS_B])) return (AXIS_B);
-		if (fp_TRUE(cm.gf.target[AXIS_C])) return (AXIS_C);
-	} else if (axis == AXIS_B) {
-		if (fp_TRUE(cm.gf.target[AXIS_C])) return (AXIS_C);
-	}
-	return (-1);	// done
-
-#endif
-}
-
-
-/*
- * _get_next_axes() - return next axis in sequence based on axis in arg
- *
- *	Accepts "axis" arg as the current axis; or -1 to retrieve the first axis
- *	Returns next axis based on "axis" argument
- *	Returns -1 when all axes have been processed
- *	Returns -2 if no axes are specified (Gcode calling error)
- *
- *	hm.axis2 is set to the secondary axis if axis is a dual axis
- *	hm.axis2 is set to -1 otherwise
- *
- *	Isolating this function facilitates implementing more complex and 
- *	user-specified axis homing orders
- *
- *	Note: the logic to test for disabled or inhibited axes will allow the 
- *	following condition to occur: A single axis is specified but it is
- *	disabled or inhibited - homing will say that it was successfully homed.
- */
-// _run_homing_dual_axis() - kernal routine for running homing on a dual axis
-//static stat_t _run_homing_dual_axis(int8_t axis) { return (STAT_OK);}
-
-/*
-int8_t _get_next_axes(int8_t axis)
-{
-	int8_t next_axis;
-	hm.axis2 = -1;
-
-	// Scan target vector for case where no valid axes are specified
-	for (next_axis = 0; next_axis < AXES; next_axis++) {
-		if ((fp_TRUE(cm.gf.target[next_axis])) &&
-			(cm.a[next_axis].axis_mode != AXIS_INHIBITED) &&
-			(cm.a[next_axis].axis_mode != AXIS_DISABLED)) {
-			break;
-		}
-	}
-	if (next_axis == AXES) {
-//		fprintf_P(stderr, PSTR("***** Homing failed: none or disabled/inhibited axes specified\n"));
-		return (-2);	// didn't find any axes to process
-	}
-
-	// Scan target vector from the current axis to find next axis or the end
-	for (next_axis = ++axis; next_axis < AXES; next_axis++) {
-		if (fp_TRUE(cm.gf.target[next_axis])) {
-			if ((cm.a[next_axis].axis_mode == AXIS_INHIBITED) ||
-				(cm.a[next_axis].axis_mode == AXIS_DISABLED)) {	// Skip if axis disabled or inhibited
-				continue;
-			}
-			break;		// got a good one
-		}
-		return (-1);	// you are done
-	}
-
-	// Got a valid axis. Find out if it's a dual
-	return (STAT_OK);
-}
-*/
-
-#ifdef __cplusplus
-}
-#endif
+/*
+ * cycle_homing.c - homing cycle extension to canonical_machine
+ * This file is part of the TinyG project
+ *
+ * Copyright (c) 2010 - 2013 Alden S. Hart, Jr.
+ *
+ * This file ("the software") is free software: you can redistribute it and/or modify
+ * it under the terms of the GNU General Public License, version 2 as published by the
+ * Free Software Foundation. You should have received a copy of the GNU General Public
+ * License, version 2 along with the software.  If not, see <http://www.gnu.org/licenses/>.
+ *
+ * As a special exception, you may use this file as part of a software library without
+ * restriction. Specifically, if other files instantiate templates or use macros or
+ * inline functions from this file, or you compile this file and link it with  other
+ * files to produce an executable, this file does not by itself cause the resulting
+ * executable to be covered by the GNU General Public License. This exception does not
+ * however invalidate any other reasons why the executable file might be covered by the
+ * GNU General Public License.
+ *
+ * THE SOFTWARE IS DISTRIBUTED IN THE HOPE THAT IT WILL BE USEFUL, BUT WITHOUT ANY
+ * WARRANTY OF ANY KIND, EXPRESS OR IMPLIED, INCLUDING BUT NOT LIMITED TO THE WARRANTIES
+ * OF MERCHANTABILITY, FITNESS FOR A PARTICULAR PURPOSE AND NONINFRINGEMENT. IN NO EVENT
+ * SHALL THE AUTHORS OR COPYRIGHT HOLDERS BE LIABLE FOR ANY CLAIM, DAMAGES OR OTHER
+ * LIABILITY, WHETHER IN AN ACTION OF CONTRACT, TORT OR OTHERWISE, ARISING FROM, OUT OF
+ * OR IN CONNECTION WITH THE SOFTWARE OR THE USE OR OTHER DEALINGS IN THE SOFTWARE.
+ */
+
+#include "tinyg.h"
+#include "util.h"
+#include "config.h"
+#include "json_parser.h"
+#include "text_parser.h"
+#include "gcode_parser.h"
+#include "canonical_machine.h"
+#include "planner.h"
+#include "switch.h"
+
+#ifdef __cplusplus
+extern "C"{
+#endif
+
+/**** Homing singleton structure ****/
+
+struct hmHomingSingleton {		// persistent homing runtime variables
+	// controls for homing cycle
+	int8_t axis;				// axis currently being homed
+	uint8_t min_mode;			// mode for min switch for this axis
+	uint8_t max_mode;			// mode for max switch for this axis
+	int8_t homing_switch;		// homing switch for current axis (index into switch flag table)
+	int8_t limit_switch;		// limit switch for current axis, or -1 if none
+	uint8_t homing_closed;		// 0=open, 1=closed
+	uint8_t limit_closed;		// 0=open, 1=closed
+	uint8_t set_coordinates;	// G28.4 flag. true = set coords to zero at the end of homing cycle
+
+	stat_t (*func)(int8_t axis);// binding for callback function state machine
+
+	// per-axis parameters
+	float direction;			// set to 1 for positive (max), -1 for negative (to min);
+	float search_travel;		// signed distance to travel in search
+	float search_velocity;		// search speed as positive number
+	float latch_velocity;		// latch speed as positive number
+	float latch_backoff;		// max distance to back off switch during latch phase 
+	float zero_backoff;			// distance to back off switch before setting zero
+	float max_clear_backoff;	// maximum distance of switch clearing backoffs before erring out
+
+	// state saved from gcode model
+	float saved_feed_rate;		// F setting
+	uint8_t saved_units_mode;	// G20,G21 global setting
+	uint8_t saved_coord_system;	// G54 - G59 setting
+	uint8_t saved_distance_mode;// G90,G91 global setting
+	float saved_jerk;			// saved and restored for each axis homed
+};
+static struct hmHomingSingleton hm;
+
+
+/**** NOTE: global prototypes and other .h info is located in canonical_machine.h ****/
+
+static stat_t _set_homing_func(stat_t (*func)(int8_t axis));
+static stat_t _homing_axis_start(int8_t axis);
+static stat_t _homing_axis_clear(int8_t axis);
+static stat_t _homing_axis_backoff_home(int8_t axis);
+static stat_t _homing_axis_backoff_limit(int8_t axis);
+static stat_t _homing_axis_search(int8_t axis);
+static stat_t _homing_axis_latch(int8_t axis);
+static stat_t _homing_axis_zero_backoff(int8_t axis);
+static stat_t _homing_axis_set_zero(int8_t axis);
+static stat_t _homing_axis_move(int8_t axis, float target, float velocity);
+static stat_t _homing_error_exit(int8_t axis);
+static stat_t _homing_finalize_exit(int8_t axis);
+static int8_t _get_next_axis(int8_t axis);
+//static int8_t _get_next_axes(int8_t axis);
+
+/*****************************************************************************
+ * cm_homing_cycle_start()	- G28.1 homing cycle using limit switches
+ *
+ * Homing works from a G28.1 according to the following writeup: 
+ *	https://github.com/synthetos/TinyG/wiki/TinyG-Homing-(version-0.95-and-above)
+ *
+ *	--- How does this work? ---
+ *
+ *	Homing is invoked using a G28.2 command with 1 or more axes specified in the
+ *	command: e.g. g28.2 x0 y0 z0     (FYI: the number after each axis is irrelevant)
+ *
+ *	Homing is always run in the following order - for each enabled axis:
+ *	  Z,X,Y,A			Note: B and C cannot be homed
+ *
+ *	At the start of a homing cycle those switches configured for homing 
+ *	(or for homing and limits) are treated as homing switches (they are modal).
+ *
+ *	After initialization the following sequence is run for each axis to be homed:
+ *
+ *	  0. If a homing or limit switch is closed on invocation, clear off the switch
+ *	  1. Drive towards the homing switch at search velocity until switch is hit
+ *	  2. Drive away from the homing switch at latch velocity until switch opens
+ *	  3. Back off switch by the zero backoff distance and set zero for that axis
+ *
+ *	Homing works as a state machine that is driven by registering a callback 
+ *	function at hm.func() for the next state to be run. Once the axis is 
+ *	initialized each callback basically does two things (1) start the move 
+ *	for the current function, and (2) register the next state with hm.func(). 
+ *	When a move is started it will either be interrupted if the homing switch 
+ *	changes state, This will cause the move to stop with a feedhold. The other 
+ *	thing that can happen is the move will run to its full length if no switch 
+ *	change is detected (hit or open),
+ *
+ *	Once all moves for an axis are complete the next axis in the sequence is homed
+ *
+ *	When a homing cycle is initiated the homing state is set to HOMING_NOT_HOMED
+ *	When homing completes successfully this is set to HOMING_HOMED, otherwise it
+ *	remains HOMING_NOT_HOMED.
+ */
+/*	--- Some further details ---
+ *
+ *	Note: When coding a cycle (like this one) you get to perform one queued 
+ *	move per entry into the continuation, then you must exit. 
+ *
+ *	Another Note: When coding a cycle (like this one) you must wait until 
+ *	the last move has actually been queued (or has finished) before declaring
+ *	the cycle to be done. Otherwise there is a nasty race condition in the 
+ *	tg_controller() that will accept the next command before the position of 
+ *	the final move has been recorded in the Gcode model. That's what the call
+ *	to cm_isbusy() is about.
+ */
+
+stat_t cm_homing_cycle_start(void)
+{
+	// save relevant non-axis parameters from Gcode model
+//	hm.saved_units_mode = cm.gm.units_mode;
+//	hm.saved_coord_system = cm.gm.coord_system;
+//	hm.saved_distance_mode = cm.gm.distance_mode;
+//	hm.saved_feed_rate = cm.gm.feed_rate;
+
+	hm.saved_units_mode = cm_get_units_mode(ACTIVE_MODEL);			//cm.gm.units_mode;
+	hm.saved_coord_system = cm_get_coord_system(ACTIVE_MODEL);		//cm.gm.coord_system;
+	hm.saved_distance_mode = cm_get_distance_mode(ACTIVE_MODEL);	//cm.gm.distance_mode;
+	hm.saved_feed_rate = cm_get_distance_mode(ACTIVE_MODEL);		//cm.gm.feed_rate;
+
+	// set working values
+	cm_set_units_mode(MILLIMETERS);
+	cm_set_distance_mode(INCREMENTAL_MODE);
+	cm_set_coord_system(ABSOLUTE_COORDS);	// homing is done in machine coordinates
+	hm.set_coordinates = true;
+
+	hm.axis = -1;							// set to retrieve initial axis
+	hm.func = _homing_axis_start; 			// bind initial processing function
+	cm.cycle_state = CYCLE_HOMING;
+	cm.homing_state = HOMING_NOT_HOMED;
+	return (STAT_OK);
+}
+
+stat_t cm_homing_cycle_start_no_set(void)
+{
+	cm_homing_cycle_start();
+	hm.set_coordinates = false;				// set flag to not update position variables at the end of the cycle
+	return (STAT_OK);
+}
+
+/* Homing axis moves - these execute in sequence for each axis
+ * cm_homing_callback() 		- main loop callback for running the homing cycle
+ *	_set_homing_func()			- a convenience for setting the next dispatch vector and exiting
+ *	_homing_axis_start()		- get next axis, initialize variables, call the clear
+ *	_homing_axis_clear()		- initiate a clear to move off a switch that is thrown at the start
+ *	_homing_axis_backoff_home()	- back off the cleared home switch
+ *	_homing_axis_backoff_limit()- back off the cleared limit switch
+ *	_homing_axis_search()		- fast search for switch, closes switch
+ *	_homing_axis_latch()		- slow reverse until switch opens again
+ *	_homing_axis_final()		- backoff from latch location to zero position 
+ *	_homing_axis_move()			- helper that actually executes the above moves
+ */
+
+stat_t cm_homing_callback(void)
+{
+	if (cm.cycle_state != CYCLE_HOMING) { return (STAT_NOOP);} 	// exit if not in a homing cycle
+	if (cm_get_runtime_busy() == true) { return (STAT_EAGAIN);}	// sync to planner move ends
+	return (hm.func(hm.axis));									// execute the current homing move
+}
+
+static stat_t _set_homing_func(stat_t (*func)(int8_t axis))
+{
+	hm.func = func;
+	return (STAT_EAGAIN);
+}
+
+static stat_t _homing_axis_start(int8_t axis)
+{
+	// get the first or next axis
+	if ((axis = _get_next_axis(axis)) < 0) { 				// axes are done or error
+		if (axis == -1) {									// -1 is done
+			cm.homing_state = HOMING_HOMED;
+			return (_set_homing_func(_homing_finalize_exit));
+		} else if (axis == -2) { 							// -2 is error
+//			cm_set_units_mode(hm.saved_units_mode);
+//			cm_set_distance_mode(hm.saved_distance_mode);
+//			cm.cycle_state = CYCLE_OFF;
+//			cm_cycle_end();
+			return (_homing_error_exit(-2));
+		}
+	}
+
+	// clear the homed flag for axis so we'll be able to move
+	cm.homed[axis] = false;
+
+	// trap gross mis-configurations
+	if ((fp_ZERO(cm.a[axis].search_velocity)) || (fp_ZERO(cm.a[axis].latch_velocity))) {
+		return (_homing_error_exit(axis));
+	}
+
+	// calculate and test travel distance
+	// ASH: +++++ Not sure how this is going to work with min/max disabled, or -1000000 disables
+	float travel_dist = fabs(cm.a[axis].travel_max - cm.a[axis].travel_min) + cm.a[axis].latch_backoff;
+	if ((travel_dist == 0) || (cm.a[axis].latch_backoff <= 0)) {
+		return (_homing_error_exit(axis));
+	}
+
+	// determine the switch setup and that config is OK
+	hm.min_mode = get_switch_mode(MIN_SWITCH(axis));
+	hm.max_mode = get_switch_mode(MAX_SWITCH(axis));
+
+	if ( ((hm.min_mode & SW_HOMING_BIT) ^ (hm.max_mode & SW_HOMING_BIT)) == 0) {// one or the other must be homing
+		return (_homing_error_exit(axis));					// axis cannot be homed
+	}
+	hm.axis = axis;											// persist the axis
+	hm.search_velocity = fabs(cm.a[axis].search_velocity);	// search velocity is always positive
+	hm.latch_velocity = fabs(cm.a[axis].latch_velocity);	// latch velocity is always positive
+
+	// setup parameters homing to the minimum switch
+	if (hm.min_mode & SW_HOMING_BIT) {
+		hm.homing_switch = MIN_SWITCH(axis);				// the min is the homing switch
+		hm.limit_switch = MAX_SWITCH(axis);					// the max would be the limit switch
+//		hm.search_travel = -cm.a[axis].travel_max;			// search travels in negative direction
+		hm.search_travel = -travel_dist;					// search travels in negative direction
+		hm.latch_backoff = cm.a[axis].latch_backoff;		// latch travels in positive direction
+		hm.zero_backoff = cm.a[axis].zero_backoff;
+
+	// setup parameters for positive travel (homing to the maximum switch)
+	} else {
+		hm.homing_switch = MAX_SWITCH(axis);				// the max is the homing switch
+		hm.limit_switch = MIN_SWITCH(axis);					// the min would be the limit switch
+//		hm.search_travel = cm.a[axis].travel_max;			// search travels in positive direction
+		hm.search_travel = travel_dist;						// search travels in positive direction
+		hm.latch_backoff = -cm.a[axis].latch_backoff;		// latch travels in negative direction
+		hm.zero_backoff = -cm.a[axis].zero_backoff;
+	}
+    // if homing is disabled for the axis then skip to the next axis
+	uint8_t sw_mode = get_switch_mode(hm.homing_switch);
+	if ((sw_mode != SW_MODE_HOMING) && (sw_mode != SW_MODE_HOMING_LIMIT)) {
+		return (_set_homing_func(_homing_axis_start));
+	}
+	// disable the limit switch parameter if there is no limit switch
+	if (get_switch_mode(hm.limit_switch) == SW_MODE_DISABLED) { hm.limit_switch = -1;}
+
+	hm.saved_jerk = cm.a[axis].jerk_max;					// save the max jerk value
+	return (_set_homing_func(_homing_axis_clear));			// start the clear
+}
+
+// Handle an initial switch closure by backing off switches
+// NOTE: Relies on independent switches per axis (not shared)
+static stat_t _homing_axis_clear(int8_t axis)				// first clear move
+{
+	int8_t homing = read_switch(hm.homing_switch);
+	int8_t limit = read_switch(hm.limit_switch);
+
+	if ((homing == SW_OPEN) && (limit != SW_CLOSED)) {
+ 		return (_set_homing_func(_homing_axis_search));		// OK to start the search
+	}
+	if (homing == SW_CLOSED) {
+		_homing_axis_move(axis, hm.latch_backoff, hm.search_velocity);
+ 		return (_set_homing_func(_homing_axis_backoff_home));// will backoff homing switch some more
+	}
+	_homing_axis_move(axis, -hm.latch_backoff, hm.search_velocity);
+ 	return (_set_homing_func(_homing_axis_backoff_limit));	// will backoff limit switch some more
+}
+
+static stat_t _homing_axis_backoff_home(int8_t axis)		// back off cleared homing switch
+{
+	_homing_axis_move(axis, hm.latch_backoff, hm.search_velocity);
+    return (_set_homing_func(_homing_axis_search));
+}
+
+static stat_t _homing_axis_backoff_limit(int8_t axis)		// back off cleared limit switch
+{
+	_homing_axis_move(axis, -hm.latch_backoff, hm.search_velocity);
+    return (_set_homing_func(_homing_axis_search));
+}
+
+static stat_t _homing_axis_search(int8_t axis)				// start the search
+{
+	cm.a[axis].jerk_max = cm.a[axis].jerk_homing;			// use the homing jerk for search onward
+	_homing_axis_move(axis, hm.search_travel, hm.search_velocity);
+    return (_set_homing_func(_homing_axis_latch));
+}
+
+static stat_t _homing_axis_latch(int8_t axis)				// latch to switch open
+{
+	_homing_axis_move(axis, hm.latch_backoff, hm.latch_velocity);    
+	return (_set_homing_func(_homing_axis_zero_backoff)); 
+}
+
+static stat_t _homing_axis_zero_backoff(int8_t axis)		// backoff to zero position
+{
+	_homing_axis_move(axis, hm.zero_backoff, hm.search_velocity);
+	return (_set_homing_func(_homing_axis_set_zero));
+}
+
+static stat_t _homing_axis_set_zero(int8_t axis)			// set zero and finish up
+{
+	if (hm.set_coordinates != false) {						// do not set axis if in G28.4 cycle
+		cm_set_axis_origin(axis, 0);
+		mp_set_runtime_position(axis, 0);
+		cm.homed[axis] = true;
+	} else {
+		cm_set_axis_origin(axis, cm_get_work_position(RUNTIME, axis));
+	}
+	cm.a[axis].jerk_max = hm.saved_jerk;					// restore the max jerk value
+	return (_set_homing_func(_homing_axis_start));
+}
+
+static stat_t _homing_axis_move(int8_t axis, float target, float velocity)
+{
+	float vect[] = {0,0,0,0,0,0};
+	float flags[] = {false, false, false, false, false, false};
+
+	vect[axis] = target;
+	flags[axis] = true;
+	cm_set_feed_rate(velocity);
+	mp_flush_planner();										// don't use cm_request_queue_flush() here
+	cm_request_cycle_start();
+	ritorno(cm_straight_feed(vect, flags));
+	return (STAT_EAGAIN);
+}
+
+/* 
+ * _homing_error_exit()
+ */
+
+static stat_t _homing_error_exit(int8_t axis)
+{
+	// Generate the warning message. Since the error exit returns via the homing callback
+	// - and not the main controller - it requires its own display processing
+	cmd_reset_list();
+
+	if (axis == -2) {
+		cmd_conditional_message((const char_t *)"*** WARNING *** Homing error: Specified axis(es) cannot be homed");;
+	} else {
+		char message[CMD_MESSAGE_LEN];
+		sprintf_P(message, PSTR("*** WARNING *** Homing error: %c axis settings misconfigured"), cm_get_axis_char(axis));
+		cmd_conditional_message((char_t *)message);
+	}
+	cmd_print_list(STAT_HOMING_CYCLE_FAILED, TEXT_INLINE_VALUES, JSON_RESPONSE_FORMAT);
+
+	_homing_finalize_exit(axis);
+	return (STAT_HOMING_CYCLE_FAILED);			// homing state remains HOMING_NOT_HOMED
+}
+
+/* 
+ * _homing_finalize_exit()
+ */
+
+static stat_t _homing_finalize_exit(int8_t axis)	// third part of return to home
+{
+	mp_flush_planner(); 							// should be stopped, but in case of switch closure.
+													// don't use cm_request_queue_flush() here
+
+	cm_set_coord_system(hm.saved_coord_system);		// restore to work coordinate system
+	cm_set_units_mode(hm.saved_units_mode);
+	cm_set_distance_mode(hm.saved_distance_mode);
+	cm_set_feed_rate(hm.saved_feed_rate);
+	cm_set_motion_mode(MODEL, MOTION_MODE_CANCEL_MOTION_MODE);
+//	cm.homing_state = HOMING_HOMED;
+	cm.cycle_state = CYCLE_OFF;						// required
+	cm_cycle_end();
+//+++++ DIAGNOSTIC +++++
+//	printf("Homed: posX: %6.3f, posY: %6.3f\n", (double)gm.position[AXIS_X], (double)gm.target[AXIS_Y]);
+	return (STAT_OK);
+}
+
+
+/*
+ * _get_next_axis() - return next axis in sequence based on axis in arg
+ *
+ *	Accepts "axis" arg as the current axis; or -1 to retrieve the first axis
+ *	Returns next axis based on "axis" argument and if that axis is flagged for homing in the gf struct
+ *	Returns -1 when all axes have been processed
+ *	Returns -2 if no axes are specified (Gcode calling error)
+ *	Homes Z first, then the rest in sequence
+ *
+ *	Isolating this function facilitates implementing more complex and 
+ *	user-specified axis homing orders
+ */
+
+static int8_t _get_next_axis(int8_t axis)
+{
+#if (HOMING_AXES <= 4)
+
+	if (axis == -1) {	// inelegant brute force solution
+		if (fp_TRUE(cm.gf.target[AXIS_Z])) return (AXIS_Z);
+		if (fp_TRUE(cm.gf.target[AXIS_X])) return (AXIS_X);
+		if (fp_TRUE(cm.gf.target[AXIS_Y])) return (AXIS_Y);
+		if (fp_TRUE(cm.gf.target[AXIS_A])) return (AXIS_A);
+		return (-2);	// error
+	} else if (axis == AXIS_Z) {
+		if (fp_TRUE(cm.gf.target[AXIS_X])) return (AXIS_X);
+		if (fp_TRUE(cm.gf.target[AXIS_Y])) return (AXIS_Y);
+		if (fp_TRUE(cm.gf.target[AXIS_A])) return (AXIS_A);
+	} else if (axis == AXIS_X) {
+		if (fp_TRUE(cm.gf.target[AXIS_Y])) return (AXIS_Y);
+		if (fp_TRUE(cm.gf.target[AXIS_A])) return (AXIS_A);
+	} else if (axis == AXIS_Y) {
+		if (fp_TRUE(cm.gf.target[AXIS_A])) return (AXIS_A);
+	}
+	return (-1);	// done
+
+#else
+
+	if (axis == -1) {
+		if (fp_TRUE(cm.gf.target[AXIS_Z])) return (AXIS_Z);
+		if (fp_TRUE(cm.gf.target[AXIS_X])) return (AXIS_X);
+		if (fp_TRUE(cm.gf.target[AXIS_Y])) return (AXIS_Y);
+		if (fp_TRUE(cm.gf.target[AXIS_A])) return (AXIS_A);
+		if (fp_TRUE(cm.gf.target[AXIS_B])) return (AXIS_B);
+		if (fp_TRUE(cm.gf.target[AXIS_C])) return (AXIS_C);
+		return (-2);	// error
+	} else if (axis == AXIS_Z) {
+		if (fp_TRUE(cm.gf.target[AXIS_X])) return (AXIS_X);
+		if (fp_TRUE(cm.gf.target[AXIS_Y])) return (AXIS_Y);
+		if (fp_TRUE(cm.gf.target[AXIS_A])) return (AXIS_A);
+		if (fp_TRUE(cm.gf.target[AXIS_B])) return (AXIS_B);
+		if (fp_TRUE(cm.gf.target[AXIS_C])) return (AXIS_C);
+	} else if (axis == AXIS_X) {
+		if (fp_TRUE(cm.gf.target[AXIS_Y])) return (AXIS_Y);
+		if (fp_TRUE(cm.gf.target[AXIS_A])) return (AXIS_A);
+		if (fp_TRUE(cm.gf.target[AXIS_B])) return (AXIS_B);
+		if (fp_TRUE(cm.gf.target[AXIS_C])) return (AXIS_C);
+	} else if (axis == AXIS_Y) {
+		if (fp_TRUE(cm.gf.target[AXIS_A])) return (AXIS_A);
+		if (fp_TRUE(cm.gf.target[AXIS_B])) return (AXIS_B);
+		if (fp_TRUE(cm.gf.target[AXIS_C])) return (AXIS_C);
+	} else if (axis == AXIS_A) {
+		if (fp_TRUE(cm.gf.target[AXIS_B])) return (AXIS_B);
+		if (fp_TRUE(cm.gf.target[AXIS_C])) return (AXIS_C);
+	} else if (axis == AXIS_B) {
+		if (fp_TRUE(cm.gf.target[AXIS_C])) return (AXIS_C);
+	}
+	return (-1);	// done
+
+#endif
+}
+
+
+/*
+ * _get_next_axes() - return next axis in sequence based on axis in arg
+ *
+ *	Accepts "axis" arg as the current axis; or -1 to retrieve the first axis
+ *	Returns next axis based on "axis" argument
+ *	Returns -1 when all axes have been processed
+ *	Returns -2 if no axes are specified (Gcode calling error)
+ *
+ *	hm.axis2 is set to the secondary axis if axis is a dual axis
+ *	hm.axis2 is set to -1 otherwise
+ *
+ *	Isolating this function facilitates implementing more complex and 
+ *	user-specified axis homing orders
+ *
+ *	Note: the logic to test for disabled or inhibited axes will allow the 
+ *	following condition to occur: A single axis is specified but it is
+ *	disabled or inhibited - homing will say that it was successfully homed.
+ */
+// _run_homing_dual_axis() - kernal routine for running homing on a dual axis
+//static stat_t _run_homing_dual_axis(int8_t axis) { return (STAT_OK);}
+
+/*
+int8_t _get_next_axes(int8_t axis)
+{
+	int8_t next_axis;
+	hm.axis2 = -1;
+
+	// Scan target vector for case where no valid axes are specified
+	for (next_axis = 0; next_axis < AXES; next_axis++) {
+		if ((fp_TRUE(cm.gf.target[next_axis])) &&
+			(cm.a[next_axis].axis_mode != AXIS_INHIBITED) &&
+			(cm.a[next_axis].axis_mode != AXIS_DISABLED)) {
+			break;
+		}
+	}
+	if (next_axis == AXES) {
+//		fprintf_P(stderr, PSTR("***** Homing failed: none or disabled/inhibited axes specified\n"));
+		return (-2);	// didn't find any axes to process
+	}
+
+	// Scan target vector from the current axis to find next axis or the end
+	for (next_axis = ++axis; next_axis < AXES; next_axis++) {
+		if (fp_TRUE(cm.gf.target[next_axis])) {
+			if ((cm.a[next_axis].axis_mode == AXIS_INHIBITED) ||
+				(cm.a[next_axis].axis_mode == AXIS_DISABLED)) {	// Skip if axis disabled or inhibited
+				continue;
+			}
+			break;		// got a good one
+		}
+		return (-1);	// you are done
+	}
+
+	// Got a valid axis. Find out if it's a dual
+	return (STAT_OK);
+}
+*/
+
+#ifdef __cplusplus
+}
+#endif